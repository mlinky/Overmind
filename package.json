{
  "name": "Overmind",
  "version": "0.6.0",
  "description": "Overmind Screeps AI",
  "author": "Ben Bartlett",
  "license": "MIT",
  "repository": {
    "type": "git",
    "url": "git+https://github.com/bencbartlett/Overmind.git"
  },
  "homepage": "https://github.com/bencbartlett/Overmind#readme",
  "bugs": {
    "url": "https://github.com/bencbartlett/Overmind/issues"
  },
  "scripts": {
    "build": "tsc -p .",
    "lint": "tslint \"src/**/*.ts\"",
    "clean": "rm -rf tsc-out && rm -rf dist",
    "obfuscate": "tsc && javascript-obfuscator tsc-out/Overmind.js --output src/Overmind_obfuscated.js --compact false --self-defending true --string-array true --string-array-threshold 1 --string-array-encoding true && javascript-obfuscator tsc-out/assimilation/Assimilator.js --output src/assimilation/Assimilator_obfuscated.js --compact false --self-defending true --string-array true --string-array-threshold 1 --string-array-encoding true",
    "compile": "rollup -c",
    "push-main": "rollup -c --environment DEST:main",
    "push-pserver": "rollup -c --environment DEST:pserver",
    "push-screepsplus": "rollup -c --environment DEST:screepsplus",
    "test": "npm run clean && npm run build"
  },
  "engines": {
    "node": "10.x"
  },
  "devDependencies": {
<<<<<<< HEAD
    "@types/lodash": "3.10.1",
    "@types/screeps": "3.0.0",
    "rollup": "0.62.0",
    "rollup-plugin-commonjs": "8.4.1",
    "rollup-plugin-node-resolve": "3.3.0",
    "rollup-plugin-progress": "^0.4.0",
    "rollup-plugin-screeps": "0.1.2",
    "rollup-plugin-typescript2": "0.16.1",
    "tslint": "^5.16.0",
=======
    "@types/node": "^10.17.18",
    "@types/lodash": "3.10.2",
    "@types/screeps": "^3.1.0",
    "@rollup/plugin-commonjs": "^11.0.2",
    "@rollup/plugin-node-resolve": "^7.1.1",
    "rollup": "2.6.0",
    "rollup-plugin-progress": "1.1.1",
    "rollup-plugin-screeps": "1.0.0",
    "rollup-plugin-typescript2": "0.27.0",
    "tslint": "^5.20.0",
>>>>>>> 0875fb3e
    "typedoc": "^0.14.2",
    "typescript": "2.9.2"
  },
  "dependencies": {
    "@tensorflow/tfjs": "^1.2.11",
    "columnify": "1.5.4",
    "onnxjs": "^0.1.6",
    "source-map": "0.7.3"
  }
}<|MERGE_RESOLUTION|>--- conflicted
+++ resolved
@@ -27,17 +27,6 @@
     "node": "10.x"
   },
   "devDependencies": {
-<<<<<<< HEAD
-    "@types/lodash": "3.10.1",
-    "@types/screeps": "3.0.0",
-    "rollup": "0.62.0",
-    "rollup-plugin-commonjs": "8.4.1",
-    "rollup-plugin-node-resolve": "3.3.0",
-    "rollup-plugin-progress": "^0.4.0",
-    "rollup-plugin-screeps": "0.1.2",
-    "rollup-plugin-typescript2": "0.16.1",
-    "tslint": "^5.16.0",
-=======
     "@types/node": "^10.17.18",
     "@types/lodash": "3.10.2",
     "@types/screeps": "^3.1.0",
@@ -48,7 +37,6 @@
     "rollup-plugin-screeps": "1.0.0",
     "rollup-plugin-typescript2": "0.27.0",
     "tslint": "^5.20.0",
->>>>>>> 0875fb3e
     "typedoc": "^0.14.2",
     "typescript": "2.9.2"
   },
