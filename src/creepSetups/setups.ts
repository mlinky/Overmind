--- conflicted
+++ resolved
@@ -310,17 +310,6 @@
 	 */
 	zerglings: {
 
-<<<<<<< HEAD
-		basic: new CreepSetup(Roles.melee, {
-			pattern  : [ATTACK, MOVE],
-			sizeLimit: 1,
-		}),
-
-		default: new CreepSetup(Roles.melee, {
-			pattern  : [ATTACK, MOVE],
-			sizeLimit: Infinity,
-		}),
-=======
 		// default: new CreepSetup(Roles.melee, {
 		// 	pattern  : [ATTACK, MOVE],
 		// 	sizeLimit: Infinity,
@@ -365,7 +354,6 @@
 			armored       : new ZerglingSetup({boosted: true, armored: true}),
 			armoredHealing: new ZerglingSetup({boosted: true, armored: true, healing: true}),
 		},
->>>>>>> 0875fb3e
 
 
 		sourceKeeper: new CreepSetup(Roles.melee, {
@@ -380,39 +368,6 @@
 	 */
 	hydralisks: {
 
-<<<<<<< HEAD
-		basic: new CreepSetup(Roles.ranged, {
-			pattern  : [RANGED_ATTACK, MOVE],
-			sizeLimit: 1,
-		}),
-
-		early: new CreepSetup(Roles.ranged, {
-			pattern  : [RANGED_ATTACK, MOVE],
-			sizeLimit: Infinity,
-		}),
-
-		default: new CreepSetup(Roles.ranged, {
-			pattern  : [RANGED_ATTACK, RANGED_ATTACK, RANGED_ATTACK, MOVE, MOVE, MOVE, MOVE, HEAL],
-			sizeLimit: Infinity,
-		}),
-
-		boosted_T3: new CreepSetup(Roles.ranged, {
-			pattern  : [TOUGH, TOUGH, RANGED_ATTACK, RANGED_ATTACK, RANGED_ATTACK, RANGED_ATTACK, RANGED_ATTACK,
-						MOVE, MOVE, HEAL],
-			sizeLimit: Infinity,
-		}),
-
-		siege: new CreepSetup(Roles.ranged, {
-			pattern  : [RANGED_ATTACK, RANGED_ATTACK, MOVE, MOVE, MOVE, MOVE, HEAL, HEAL],
-			sizeLimit: Infinity,
-		}),
-
-		siege_T3: new CreepSetup(Roles.ranged, {
-			pattern  : [TOUGH, TOUGH, RANGED_ATTACK, RANGED_ATTACK, RANGED_ATTACK, RANGED_ATTACK,
-						MOVE, MOVE, HEAL, HEAL],
-			sizeLimit: Infinity,
-		}),
-=======
 		default: new HydraliskSetup(),
 
 		noHeal: new HydraliskSetup({healing: false}),
@@ -461,7 +416,6 @@
 		// 				MOVE, MOVE, HEAL, HEAL],
 		// 	sizeLimit: Infinity,
 		// }),
->>>>>>> 0875fb3e
 
 		sourceKeeper: new CreepSetup(Roles.ranged, {
 			pattern  : [MOVE, MOVE, MOVE, MOVE, RANGED_ATTACK, RANGED_ATTACK, RANGED_ATTACK, HEAL, HEAL, MOVE],
@@ -475,19 +429,7 @@
 	 */
 	transfusers: {
 
-<<<<<<< HEAD
-		basic: new CreepSetup(Roles.healer, {
-			pattern  : [HEAL, MOVE],
-			sizeLimit: 1,
-		}),
-
-		default: new CreepSetup(Roles.healer, {
-			pattern  : [HEAL, MOVE],
-			sizeLimit: Infinity,
-		}),
-=======
 		default: new TransfuserSetup(),
->>>>>>> 0875fb3e
 
 		boosted: {
 			default: new TransfuserSetup({boosted: true}),
@@ -575,13 +517,8 @@
 			sizeLimit: Infinity,
 		}),
 
-<<<<<<< HEAD
-		tonka: new CreepSetup(Roles.dismantler, {
-			pattern  : [WORK, WORK, WORK, WORK, MOVE],
-=======
 		attackDismantlers: new CreepSetup(Roles.dismantler, {
 			pattern  : [ATTACK, MOVE],
->>>>>>> 0875fb3e
 			sizeLimit: Infinity,
 		}),
 
