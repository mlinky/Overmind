import { SwarmConfig } from 'creepSetups/setups';
import {log} from '../../console/log';
import {SwarmDestroyerOverlord} from '../../overlords/offense/swarmDestroyer';
import {profile} from '../../profiler/decorator';
import {Visualizer} from '../../visuals/Visualizer';
import {Directive} from '../Directive';

/**
 * Spawns a 2x2 squad of coordinated creeps to destroy a room
 */
@profile
export class DirectiveSwarmDestroy extends Directive {

	static directiveName = 'destroy';
	static color = COLOR_RED;
<<<<<<< HEAD
	static secondaryColor = COLOR_WHITE;
	swarmConfig = SwarmConfig.destroyer_2;
	testMode = false;
=======
	static secondaryColor = COLOR_RED;
	static requiredRCL = 6;
>>>>>>> 0875fb3e

	overlords: {
		destroy: SwarmDestroyerOverlord;
	};

<<<<<<< HEAD
	constructor(flag: Flag, swarmConfig = SwarmConfig.destroyer_2, testMode = false) {
		super(flag);
		this.swarmConfig = swarmConfig;
		this.testMode = testMode;
=======
	constructor(flag: Flag) {
		super(flag, colony => colony.level >= DirectiveSwarmDestroy.requiredRCL);
>>>>>>> 0875fb3e
	}

	spawnMoarOverlords() {
		this.overlords.destroy = new SwarmDestroyerOverlord(this);
	}

	init(): void {
		this.alert(`Swarm destroyer directive active`);
	}

	run(): void {
		// If there are no hostiles left in the room then remove the flag and associated healpoint
		if (this.room && this.room.hostiles.length == 0 && this.room.hostileStructures.length == 0) {
			log.notify(`Swarm destroyer mission at ${this.pos.roomName} completed successfully.`);
			this.remove();
		}
	}

	visuals(): void {
		Visualizer.marker(this.pos, {color: 'red'});
	}
}<|MERGE_RESOLUTION|>--- conflicted
+++ resolved
@@ -13,28 +13,15 @@
 
 	static directiveName = 'destroy';
 	static color = COLOR_RED;
-<<<<<<< HEAD
-	static secondaryColor = COLOR_WHITE;
-	swarmConfig = SwarmConfig.destroyer_2;
-	testMode = false;
-=======
 	static secondaryColor = COLOR_RED;
 	static requiredRCL = 6;
->>>>>>> 0875fb3e
 
 	overlords: {
 		destroy: SwarmDestroyerOverlord;
 	};
 
-<<<<<<< HEAD
-	constructor(flag: Flag, swarmConfig = SwarmConfig.destroyer_2, testMode = false) {
-		super(flag);
-		this.swarmConfig = swarmConfig;
-		this.testMode = testMode;
-=======
 	constructor(flag: Flag) {
 		super(flag, colony => colony.level >= DirectiveSwarmDestroy.requiredRCL);
->>>>>>> 0875fb3e
 	}
 
 	spawnMoarOverlords() {
