--- conflicted
+++ resolved
@@ -1,9 +1,3 @@
-<<<<<<< HEAD
-import { log } from 'console/log';
-import { Roles } from 'creepSetups/setups';
-import {isStoreStructure} from '../../declarations/typeGuards';
-=======
->>>>>>> 0875fb3e
 import {HaulingOverlord} from '../../overlords/situational/hauler';
 import {profile} from '../../profiler/decorator';
 import {Directive} from '../Directive';
@@ -64,34 +58,16 @@
 		return _.keys(this.drops).length > 0;
 	}
 
-<<<<<<< HEAD
-	get storeStructure(): StructureStorage | StructureContainer |
-						 StructureTerminal | StructureNuker | undefined {
-=======
 	get storeStructure(): StructureStorage | StructureTerminal | StructureNuker | StructureContainer | Ruin | undefined {
 		// TODO remove me console.log(`Looking for store struct in ${this.pos.roomName}
 		// with ${this.pos.lookForStructure(STRUCTURE_CONTAINER)}`);
->>>>>>> 0875fb3e
 		if (this.pos.isVisible) {
 			return <StructureStorage>this.pos.lookForStructure(STRUCTURE_STORAGE) ||
 				   <StructureContainer>this.pos.lookForStructure(STRUCTURE_CONTAINER) ||
 				   <StructureTerminal>this.pos.lookForStructure(STRUCTURE_TERMINAL) ||
-<<<<<<< HEAD
-				   <StructureNuker>this.pos.lookForStructure(STRUCTURE_NUKER);
-				   // || <Ruin>this.pos.lookFor(LOOK_RUINS).filter(ruin => 
-				   // ruin.structure.structureType == STRUCTURE_INVADER_CORE)[0];
-		}
-		return undefined;
-	}
-
-	get ruinStoreStructure(): Ruin | undefined {
-		if (this.pos.isVisible) {
-			return <Ruin>this.pos.lookFor(LOOK_RUINS)[0];
-=======
 				   <StructureNuker>this.pos.lookForStructure(STRUCTURE_NUKER) ||
 				   <StructureContainer>this.pos.lookForStructure(STRUCTURE_CONTAINER) ||
 				   <Ruin>this.pos.lookFor(LOOK_RUINS).filter(ruin => _.sum(ruin.store) > 0)[0];
->>>>>>> 0875fb3e
 		}
 		return undefined;
 	}
@@ -101,14 +77,7 @@
 			// Merge the "storage" of drops with the store of structure
 			let store: { [resourceType: string]: number } = {};
 			if (this.storeStructure) {
-<<<<<<< HEAD
-				// log.info(`Found store structure ${this.storeStructure.id}`);
 				store = this.storeStructure.store;
-			} else if (this.ruinStoreStructure) {
-				store = this.ruinStoreStructure.store;
-=======
-				store = this.storeStructure.store;
->>>>>>> 0875fb3e
 			} else {
 				// log.info(`No store structure`);
 				store = {energy: 0};
@@ -147,19 +116,6 @@
 	}
 
 	run(): void {
-<<<<<<< HEAD
-		if (this.totalResources == 0) {
-			const zergs = this.colony.getZergByRole(Roles.transport);
-			if (zergs) {
-				for (const zerg of zergs) {
-					if (zerg && zerg.memory[_MEM.OVERLORD]==`${this.name}>haul`) {
-						log.info(`${zerg.pos.roomName} - reassigning ${zerg.name} from ${this.name} to ${this.colony.name} logistics`);
-						zerg.reassign(this.colony.overlords.logistics, Roles.transport);
-					}
-				}			
-			}
-			this.remove();
-=======
 		if (this.pos.isVisible && _.sum(this.store) == 0) {
 			// If everything is picked up, crudely give enough time to bring it back
 			this._finishAtTime = this._finishAtTime || (Game.time + 300);
@@ -167,7 +123,6 @@
 		if (Game.time >= this._finishAtTime || (this.totalResources == 0 &&
 												(this.overlords.haul as HaulingOverlord).haulers.length == 0)) {
 			// this.remove();
->>>>>>> 0875fb3e
 		}
 	}
 }
