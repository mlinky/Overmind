// Room intel - provides information related to room structure and occupation

import {getAllColonies} from '../Colony';
import {log} from '../console/log';
<<<<<<< HEAD
import {DirectiveOutpost} from '../directives/colony/outpost';
import {DirectivePoisonRoom} from '../directives/colony/poisonRoom';
=======
import {DirectiveOutpostDefense} from '../directives/defense/OutpostDefense';
import {DirectiveControllerAttack} from '../directives/offense/controllerAttack';
import {DirectivePairDestroy} from '../directives/offense/pairDestroy';
>>>>>>> 4ecaf5a4
import {DirectivePowerMine} from '../directives/resource/powerMine';
import {DirectiveStronghold} from '../directives/situational/stronghold';
import {Segmenter} from '../memory/Segmenter';
import {profile} from '../profiler/decorator';
import {ExpansionEvaluator} from '../strategy/ExpansionEvaluator';
import {Cartographer, ROOMTYPE_ALLEY, ROOMTYPE_SOURCEKEEPER} from '../utilities/Cartographer';
import {getCacheExpiration, irregularExponentialMovingAverage} from '../utilities/utils';
import {Zerg} from '../zerg/Zerg';

const RECACHE_TIME = 2500;
const OWNED_RECACHE_TIME = 1000;
const ROOM_CREEP_HISTORY_TICKS = 25;
const SCORE_RECALC_PROB = 0.05;
const FALSE_SCORE_RECALC_PROB = 0.01;

const RoomIntelMemoryDefaults = {};

@profile
export class RoomIntel {

	/**
	 * Mark a room as being visible this tick
	 */
	private static markVisible(room: Room): void {
		room.memory[_MEM.TICK] = Game.time;
	}

	/**
	 * Returns the last tick at which the room was visible, or -100
	 */
	static lastVisible(roomName: string): number {
		if (Memory.rooms[roomName]) {
			return Memory.rooms[roomName][_MEM.TICK] || -100;
		} else {
			return -100;
		}
	}

	/**
	 * Records all info for permanent room objects, e.g. sources, controllers, etc.
	 */
	private static recordPermanentObjects(room: Room): void {
		const savedSources: SavedSource[] = [];
		for (const source of room.sources) {
			const container = source.pos.findClosestByLimitedRange(room.containers, 2);
			savedSources.push({
				c: source.pos.coordName,
				contnr: container ? container.pos.coordName : undefined
			});
		}
		room.memory[_RM.SOURCES] = savedSources;
		room.memory[_RM.CONTROLLER] = room.controller ? {
			c: room.controller.pos.coordName,
			[_RM_CTRL.LEVEL]: room.controller.level,
			[_RM_CTRL.OWNER]: room.controller.owner ? room.controller.owner.username : undefined,
			[_RM_CTRL.RESERVATION]: room.controller.reservation ?
				{
					[_RM_CTRL.RES_USERNAME]: room.controller.reservation.username,
					[_RM_CTRL.RES_TICKSTOEND]: room.controller.reservation.ticksToEnd,
				} : undefined,
			[_RM_CTRL.SAFEMODE]: room.controller.safeMode,
			[_RM_CTRL.SAFEMODE_AVAILABLE]: room.controller.safeModeAvailable,
			[_RM_CTRL.SAFEMODE_COOLDOWN]: room.controller.safeModeCooldown,
			[_RM_CTRL.PROGRESS]: room.controller.progress,
			[_RM_CTRL.PROGRESS_TOTAL]: room.controller.progressTotal
		} : undefined;
		room.memory[_RM.MINERAL] = room.mineral ? {
			c: room.mineral.pos.coordName,
			[_RM_MNRL.DENSITY]: room.mineral.density,
			[_RM_MNRL.MINERALTYPE]: room.mineral.mineralType
		} : undefined;
		room.memory[_RM.SKLAIRS] = _.map(room.keeperLairs, lair => {
			return { c: lair.pos.coordName };
		});
		room.memory[_RM.PORTALS] = _.map(room.portals, portal => {
			const dest = portal.destination instanceof RoomPosition ? portal.destination.name
				: portal.destination;
			const expiration = portal.ticksToDecay != undefined ? Game.time + portal.ticksToDecay : Game.time + 1e6;
			return { c: portal.pos.coordName, dest: dest, [_MEM.EXPIRATION]: expiration };
		});
		if (room.controller && room.controller.owner) {
			room.memory[_RM.IMPORTANT_STRUCTURES] = {
				[_RM_IS.TOWERS]: _.map(room.towers, t => t.pos.coordName),
				[_RM_IS.SPAWNS]: _.map(room.spawns, s => s.pos.coordName),
				[_RM_IS.STORAGE]: room.storage ? room.storage.pos.coordName : undefined,
				[_RM_IS.TERMINAL]: room.terminal ? room.terminal.pos.coordName : undefined,
				[_RM_IS.WALLS]: _.map(room.walls, w => w.pos.coordName),
				[_RM_IS.RAMPARTS]: _.map(room.ramparts, r => r.pos.coordName),
			};
		} else {
			room.memory[_RM.IMPORTANT_STRUCTURES] = undefined;
		}
		room.memory[_MEM.TICK] = Game.time;
	}

	/**
	 * Update time-sensitive reservation and safemode info
	 */
	private static recordControllerInfo(controller: StructureController): void {
		const savedController = controller.room.memory[_RM.CONTROLLER];
		if (savedController) {
			savedController[_RM_CTRL.RESERVATION] = controller.reservation ? {
				[_RM_CTRL.RES_USERNAME]: controller.reservation.username,
				[_RM_CTRL.RES_TICKSTOEND]: controller.reservation.ticksToEnd,
			} : undefined;
			savedController[_RM_CTRL.SAFEMODE] = controller.safeMode;
			savedController[_RM_CTRL.SAFEMODE_COOLDOWN] = controller.safeModeCooldown;
		}
	}

	static inSafeMode(roomName: string): boolean {
		if (!!Memory.rooms[roomName] && !!Memory.rooms[roomName][_RM.CONTROLLER]) {
			const safemode = Memory.rooms[roomName][_RM.CONTROLLER]![_RM_CTRL.SAFEMODE];
			const tick = Memory.rooms[roomName][_MEM.EXPIRATION];
			if (safemode && tick) {
				return Game.time < tick + safemode;
			}
		}
		return false;
	}

	static safeModeCooldown(roomName: string): number | undefined {
		if (Memory.rooms[roomName] && Memory.rooms[roomName][_RM.CONTROLLER] &&
			Memory.rooms[roomName][_RM.CONTROLLER]![_RM_CTRL.SAFEMODE_COOLDOWN]) {
			const smcooldown = Memory.rooms[roomName][_RM.CONTROLLER]![_RM_CTRL.SAFEMODE_COOLDOWN];
			const tick = Memory.rooms[roomName][_MEM.EXPIRATION];
			if (smcooldown && tick) {
				return smcooldown - (Game.time - tick);
			}
		}
	}

	private static recomputeScoreIfNecessary(room: Room): boolean {
		if (room.memory[_RM.EXPANSION_DATA] == false) { // room is uninhabitable or owned
			if (Math.random() < FALSE_SCORE_RECALC_PROB) {
				// false scores get evaluated very occasionally
				return ExpansionEvaluator.computeExpansionData(room);
			}
		} else { // if the room is not uninhabitable
			if (!room.memory[_RM.EXPANSION_DATA] || Math.random() < SCORE_RECALC_PROB) {
				// recompute some of the time
				return ExpansionEvaluator.computeExpansionData(room);
			}
		}
		return false;
	}

	private static updateInvasionData(room: Room): void {
		if (!room.memory[_RM.INVASION_DATA]) {
			room.memory[_RM.INVASION_DATA] = {
				[_RM_INVASION.HARVESTED]: 0,
				[_RM_INVASION.LAST_SEEN]: 0,
			};
		}
		const sources = room.sources;
		const invasionData = room.memory[_RM.INVASION_DATA]!;
		for (const source of sources) {
			if (source.ticksToRegeneration == 1) {
				invasionData[_RM_INVASION.HARVESTED] += source.energyCapacity - source.energy;
			}
		}
		if (room.invaders.length > 0) {
			invasionData[_RM_INVASION.HARVESTED] = 0;
			invasionData[_RM_INVASION.LAST_SEEN] = Game.time;
		}
	}

	// private static updateHarvestData(room: Room): void {
	// 	if (!room.memory[_RM.HARVEST]) {
	// 		room.memory[_RM.HARVEST] = {
	// 			[_ROLLING_STATS.AMOUNT] : 0,
	// 			[_ROLLING_STATS.AVG10K] : _.sum(room.sources, s => s.energyCapacity / ENERGY_REGEN_TIME),
	// 			[_ROLLING_STATS.AVG100K]: _.sum(room.sources, s => s.energyCapacity / ENERGY_REGEN_TIME),
	// 			[_ROLLING_STATS.AVG1M]  : _.sum(room.sources, s => s.energyCapacity / ENERGY_REGEN_TIME),
	// 			[_MEM.TICK]             : Game.time,
	// 		};
	// 	}
	// 	const harvest = room.memory[_RM.HARVEST] as RollingStats;
	// 	for (const source of room.sources) { // TODO: this implicitly assumes all energy is harvested by me
	// 		if (source.ticksToRegeneration == 1) {
	// 			const dEnergy = source.energyCapacity - source.energy;
	// 			const dTime = Game.time - harvest[_MEM.TICK] + 1; // +1 to avoid division by zero errors
	// 			harvest[_ROLLING_STATS.AMOUNT] += dEnergy;
	// 			harvest[_ROLLING_STATS.AVG10K] = +(irregularExponentialMovingAverage(
	// 				dEnergy / dTime, harvest[_ROLLING_STATS.AVG10K], dTime, 10000)).toFixed(7);
	// 			harvest[_ROLLING_STATS.AVG100K] = +(irregularExponentialMovingAverage(
	// 				dEnergy / dTime, harvest[_ROLLING_STATS.AVG100K], dTime, 100000)).toFixed(7);
	// 			harvest[_ROLLING_STATS.AVG1M] = +(irregularExponentialMovingAverage(
	// 				dEnergy / dTime, harvest[_ROLLING_STATS.AVG1M], dTime, 1000000)).toFixed(7);
	// 			harvest[_MEM.TICK] = Game.time;
	// 		}
	// 	}
	// }

	// private static updateCasualtyData(room: Room): void {
	// 	if (!room.memory[_RM.CASUALTIES]) {
	// 		room.memory[_RM.CASUALTIES] = {
	// 			cost: {
	// 				[_ROLLING_STATS.AMOUNT] : 0,
	// 				[_ROLLING_STATS.AVG10K] : 0,
	// 				[_ROLLING_STATS.AVG100K]: 0,
	// 				[_ROLLING_STATS.AVG1M]  : 0,
	// 				[_MEM.TICK]             : Game.time,
	// 			}
	// 		};
	// 	}
	// 	const casualtiesCost = room.memory[_RM.CASUALTIES]!.cost as RollingStats;
	// 	for (const tombstone of room.tombstones) {
	// 		if (tombstone.ticksToDecay == 1) {
	// 			// record any casualties, which are my creeps which died prematurely
	// 			if ((tombstone.creep.ticksToLive || 0) > 1 && tombstone.creep.owner.username == MY_USERNAME
	// 				&& isCreep(tombstone.creep)) {
	// 				const body = _.map(tombstone.creep.body, part => part.type);
	// 				const lifetime = body.includes(CLAIM) ? CREEP_CLAIM_LIFE_TIME : CREEP_LIFE_TIME;
	// 				const dCost = bodyCost(body) * (tombstone.creep.ticksToLive || 0) / lifetime;
	// 				const dTime = Game.time - casualtiesCost[_MEM.TICK] + 1;
	// 				casualtiesCost[_ROLLING_STATS.AMOUNT] += dCost;
	// 				casualtiesCost[_ROLLING_STATS.AVG10K] = +(irregularExponentialMovingAverage(
	// 					dCost / dTime, casualtiesCost[_ROLLING_STATS.AVG10K], dTime, 10000)).toFixed(7);
	// 				casualtiesCost[_ROLLING_STATS.AVG100K] = +(irregularExponentialMovingAverage(
	// 					dCost / dTime, casualtiesCost[_ROLLING_STATS.AVG100K], dTime, 100000)).toFixed(7);
	// 				casualtiesCost[_ROLLING_STATS.AVG1M] = +(irregularExponentialMovingAverage(
	// 					dCost / dTime, casualtiesCost[_ROLLING_STATS.AVG1M], dTime, 1000000)).toFixed(7);
	// 				casualtiesCost[_MEM.TICK] = Game.time;
	// 			}
	// 		}
	// 	}
	// }

	/**
	 * Get the pos a creep was in on the previous tick
	 */
	static getPreviousPos(creep: Creep | Zerg): RoomPosition {
		if (creep.room.memory[_RM.PREV_POSITIONS] && creep.room.memory[_RM.PREV_POSITIONS]![creep.id.toString()]) {
			return derefRoomPosition(creep.room.memory[_RM.PREV_POSITIONS]![creep.id.toString()]);
		} else {
			return creep.pos; // no data
		}
	}

	private static recordCreepPositions(room: Room): void {
		room.memory[_RM.PREV_POSITIONS] = {};
		for (const creep of room.find(FIND_CREEPS)) {
			room.memory[_RM.PREV_POSITIONS]![creep.id.toString()] = creep.pos;
		}
	}

	private static recordCreepOccupancies(room: Room): void {
		if (!room.memory[_RM.CREEPS_IN_ROOM]) {
			room.memory[_RM.CREEPS_IN_ROOM] = {};
		}
		const creepsInRoom = room.memory[_RM.CREEPS_IN_ROOM]!;
		for (const tick in creepsInRoom) {
			if (parseInt(tick, 10) < Game.time - ROOM_CREEP_HISTORY_TICKS) {
				delete creepsInRoom[tick];
			}
		}
		creepsInRoom[Game.time] = _.map(room.hostiles, creep => creep.name);
	}

	private static recordSafety(room: Room): void {
		if (!room.memory[_RM.SAFETY]) {
			room.memory[_RM.SAFETY] = {
				[_RM_SAFETY.SAFE_FOR]  : 0,
				[_RM_SAFETY.UNSAFE_FOR]: 0,
				[_RM_SAFETY.SAFETY_1K] : 1,
				[_RM_SAFETY.SAFETY_10K]: 1,
				[_RM_SAFETY.TICK]      : Game.time
			};
		}
		let safety: number;
		const safetyData = room.memory[_RM.SAFETY] as SafetyData;
		if (room.dangerousHostiles.length > 0) {
			safetyData[_RM_SAFETY.SAFE_FOR]  = 0;
			safetyData[_RM_SAFETY.UNSAFE_FOR] += 1;
			safety = 0;
		} else {
			safetyData[_RM_SAFETY.SAFE_FOR]  += 1;
			safetyData[_RM_SAFETY.UNSAFE_FOR] = 0;
			safety = 1;
		}
		// Compute rolling averages
		const dTime = Game.time - safetyData[_RM_SAFETY.TICK];
		safetyData[_RM_SAFETY.SAFETY_1K] = +(irregularExponentialMovingAverage(
			safety, safetyData[_RM_SAFETY.SAFETY_1K], dTime, 1000)).toFixed(5);
		safetyData[_RM_SAFETY.SAFETY_10K] = +(irregularExponentialMovingAverage(
			safety, safetyData[_RM_SAFETY.SAFETY_10K], dTime, 10000)).toFixed(5);
		safetyData[_RM_SAFETY.TICK] = Game.time;
	}

	static getSafetyData(roomName: string): SafetyData {
		if (!Memory.rooms[roomName]) {
			Memory.rooms[roomName] = {};
		}
		if (!Memory.rooms[roomName][_RM.SAFETY]) {
			Memory.rooms[roomName][_RM.SAFETY] = {
				[_RM_SAFETY.SAFE_FOR]  : 0,
				[_RM_SAFETY.UNSAFE_FOR]: 0,
				[_RM_SAFETY.SAFETY_1K] : 1,
				[_RM_SAFETY.SAFETY_10K]: 1,
				[_RM_SAFETY.TICK]      : Game.time
			};
		}
		return Memory.rooms[roomName][_RM.SAFETY]!;
	}

	static isInvasionLikely(room: Room): boolean {
		const data = room.memory[_RM.INVASION_DATA];
		if (!data) return false;
		const harvested = data[_RM_INVASION.HARVESTED];
		const lastSeen = data[_RM_INVASION.LAST_SEEN];
		if (lastSeen > 20000) { // maybe room is surrounded by owned/reserved rooms and invasions aren't possible
			return false;
		}
		switch (room.sources.length) {
			case 1:
				return harvested > 90000;
			case 2:
				return harvested > 75000;
			case 3:
				return harvested > 65000;
			default: // shouldn't ever get here
				return false;
		}
	}

	static roomOwnedBy(roomName: string): string | undefined {
		if (Memory.rooms[roomName] && Memory.rooms[roomName][_RM.CONTROLLER] &&
			Memory.rooms[roomName][_RM.CONTROLLER]![_RM_CTRL.OWNER]) {
			if (Game.time - (Memory.rooms[roomName][_MEM.TICK] || 0) < 25000) { // ownership expires after 25k ticks
				return Memory.rooms[roomName][_RM.CONTROLLER]![_RM_CTRL.OWNER];
			}
		}
	}

	static roomReservedBy(roomName: string): string | undefined {
		if (Memory.rooms[roomName] && Memory.rooms[roomName][_RM.CONTROLLER] &&
			Memory.rooms[roomName][_RM.CONTROLLER]![_RM_CTRL.RESERVATION]) {
			if (Game.time - (Memory.rooms[roomName][_MEM.TICK] || 0) < 10000) { // reservation expires after 10k ticks
				return Memory.rooms[roomName][_RM.CONTROLLER]![_RM_CTRL.RESERVATION]![_RM_CTRL.RES_USERNAME];
			}
		}
	}

	static roomReservationRemaining(roomName: string): number {
		if (Memory.rooms[roomName] && Memory.rooms[roomName][_RM.CONTROLLER] &&
			Memory.rooms[roomName][_RM.CONTROLLER]![_RM_CTRL.RESERVATION]) {
			const ticksToEnd = Memory.rooms[roomName][_RM.CONTROLLER]![_RM_CTRL.RESERVATION]![_RM_CTRL.RES_TICKSTOEND];
			const timeSinceLastSeen = Game.time - (Memory.rooms[roomName][_MEM.TICK] || 0);
			return ticksToEnd - timeSinceLastSeen;
		}
		return 0;
	}

	/**
	 * Find PowerBanks within range of maxRange and power above minPower to mine
	 * Creates directive to mine it
	 * TODO refactor when factory resources come out to be more generic
	 * TODO move to strategist for opportunistic directives
	 */
	private static minePowerBanks(room: Room) {
		const powerSetting = Memory.settings.powerCollection;
		if (powerSetting.enabled && Cartographer.roomType(room.name) == ROOMTYPE_ALLEY) {
			const powerBank = _.first(room.find(FIND_STRUCTURES)
										  .filter(struct => struct.structureType == STRUCTURE_POWER_BANK)) as StructurePowerBank;
			if (powerBank != undefined && powerBank.power >= powerSetting.minPower) {
				if (DirectivePowerMine.isPresent(powerBank.pos, 'pos')) {
					// if hostiles present, send fighters
					return;
				}
				if(powerBank.ticksToDecay < 4000) {
					return;
				}
				const colonies = getAllColonies().filter(colony => colony.level > 6
					&& Game.map.getRoomLinearDistance(colony.name, powerBank.room.name) > powerSetting.maxRange);
				for (const colony of colonies) {
					const route = Game.map.findRoute(colony.room, powerBank.room);
					if (route != -2 && route.length <= powerSetting.maxRange) {
						log.info(`FOUND POWER BANK IN RANGE ${route.length}, STARTING MINING ${powerBank.room}`);
						DirectivePowerMine.create(powerBank.pos);
						return;
					}
				}

			}
		}
	}

	/**
	 * Handle strongholds spawning in SK rooms
	 * Should also eventually loot other people's strongholds that are killed
	 * TODO move to strategist
	 * @param room
	 */
	private static handleStrongholds(room: Room) {
		if (room && Cartographer.roomType(room.name) == ROOMTYPE_SOURCEKEEPER && !!room.invaderCore) {
			const core = room.invaderCore;
			if (DirectiveStronghold.isPresent(core.pos, 'pos')) {
				return;
			}

			const colonies = getAllColonies().filter(colony => colony.level == 8
				&& Game.map.getRoomLinearDistance(colony.name, core.room.name) < 5);
			for (const colony of colonies) {
				const route = Game.map.findRoute(colony.room, core.room);
				if (route != -2  && route.length <= 4) {
					Game.notify(`FOUND STRONGHOLD ${core.level} AT DISTANCE ${route.length}, BEGINNING ATTACK ${core.room}`);
					DirectiveStronghold.createIfNotPresent(core.pos, 'pos');
					return;
				}
			}
		}
	}

	static requestZoneData() {
		const checkOnTick = 123;
		if (Game.time % 1000 == checkOnTick - 2) {
			Segmenter.requestForeignSegment('LeagueOfAutomatedNations', 96);
		} else if (Game.time % 1000 == checkOnTick - 1) {
			const loanData = Segmenter.getForeignSegment();
			if (loanData) {
				Memory.zoneRooms = loanData;
			} else {
				log.error('Empty LOAN data');
			}
		}
	}

	// TODO FIXME XXX necessary evil for now since memory is overloaded
	static cleanRoomMemory() {
		for (const roomName in Memory.rooms) {
			if (Cartographer.roomType(roomName) == 'ALLEY' || roomName.indexOf('E') != -1 || roomName.indexOf('S') != -1) {
				delete Memory.rooms[roomName];
				console.log(roomName);
			}
		}

		const roomsToDelete = [];
		let x = 0;
		for (const roomName in Memory.rooms) {
			let remove = true;
			for (const colonyName in Memory.colonies) {
				if (Game.map.getRoomLinearDistance(roomName, colonyName) <= 2) {
					remove = false;
				}
			}
			if (remove && roomsToDelete.indexOf(roomName) == -1) {
				x++;
				roomsToDelete.push(roomName);
				console.log(x + ') ' + roomName);
				delete Memory.rooms[roomName];
			}
		}
	}
	static autoAttack(room: Room) {
		if (room.my || !Memory.settings.autoAttack.enable || !room.controller
					|| (room.controller && (room.controller.safeMode || room.controller.level == 0 || room.controller.level >= 6))
					|| (Memory.settings.allies).indexOf(_.get(room.controller, ['owner', 'username'])) >= 0
					|| (Memory.settings.autoAttack.autoAttackWhiteList).indexOf(room.name) >= 0) {
			return;
		}

		let sendPairs = false;
		let sendControllerAttack = false;
		let sendOutpostDefense = false;

		const hasSpawn = _.first(room.find(FIND_STRUCTURES).filter(s => s.structureType == STRUCTURE_SPAWN));
		if (hasSpawn != undefined && !DirectivePairDestroy.isPresent(hasSpawn.pos, 'pos')) {
			sendPairs = true;
		} else if(room.controller.pos.availableNeighbors(true).length > 0) {
			if( !DirectiveControllerAttack.isPresent(room.controller.pos, 'pos')) {
				sendControllerAttack = true;
			}
			if (room.hostiles.length > 0 && !DirectiveOutpostDefense.isPresent(room.controller.pos, 'pos')) {
				sendOutpostDefense = true;
			}
		}

		if(sendPairs || sendControllerAttack || sendOutpostDefense) {
			const colonies = getAllColonies().filter(colony => colony.level > 6);
			for (const colony of colonies) {
				const route = Game.map.findRoute(colony.room, room);
				if (sendPairs && route != -2 && route.length <= 12) {
					Game.notify(`Found enemy spawning in range ${route.length}, sending pairs to ${room}`);
					DirectivePairDestroy.create(hasSpawn.pos, { name: 'PairDefend: ' + room.name });
					return;
				}
				if (sendControllerAttack && route != -2 && route.length <= 8) {
					Game.notify(`Found enemy controller in range ${route.length}, sending AttackControllers to ${room}`);
					DirectiveControllerAttack.create(room.controller.pos, { name: 'ControllerAttack: ' + room.name });
					return;
				}
				if (sendOutpostDefense && route != -2 && route.length <= 12) {
					Game.notify(`Found enemy controller with hostile creeps in range ${route.length}, sending OutpostDefense! to ${room}`);
					DirectiveOutpostDefense.create(room.controller.pos, { name: 'OutpostDefend: ' + room.name });
					return;
				}
			}	
		}

<<<<<<< HEAD
	private static autoPoison(room: Room) {
		if (!DirectivePoisonRoom.canAutoPoison(room)) {
			return;
		} 
		const colonies = getAllColonies().filter(colony => colony.level > DirectivePoisonRoom.requiredRCL
			&& Game.map.getRoomLinearDistance(colony.name, room.name) <= Memory.settings.autoPoison.maxRange );
		for (const colony of colonies) {
			const route = Game.map.findRoute(colony.room, room);
			if (route != -2 && route.length <= Memory.settings.autoPoison.maxRange) {
				Game.notify(`Found a room to poison in range ${route.length}, poisoning ${room.name}`);
				const result = DirectivePoisonRoom.createIfNotPresent(room!.controller!.pos, 'pos',
																	 {name: 'poisonRoom:'+colony.room.name});
				if (typeof result == 'string' || result == OK) { // successfully made flag
					Memory.settings.autoPoison.poisonedRooms.push(room.name);
				}
				return;
			}
		}
	}

=======
		if((Memory.settings.autoAttack.autoAttackWatchList).indexOf(room.name) >= 0 && 
			room.hostiles.length > 0 && !DirectiveOutpostDefense.isPresent(room.controller.pos, 'pos')) {
				DirectiveOutpostDefense.create(room.controller.pos, { name: 'WatchDog:' + room.name });
		}
	}
	
>>>>>>> 4ecaf5a4
	static run(): void {
		let alreadyComputedScore = false;
		// this.requestZoneData();
		// If above 2030 kb wipe memory down
		if (Game.time % 375 == 0 || RawMemory.get().length > 2040000) {
			RoomIntel.cleanRoomMemory();
		}

		for (const name in Game.rooms) {

			const room: Room = Game.rooms[name];

			this.markVisible(room);
			this.recordSafety(room);

			// Track invasion data, harvesting, and casualties for all colony rooms and outposts
			if (Overmind.colonyMap[room.name]) { // if it is an owned or outpost room
				this.updateInvasionData(room);
				// this.updateHarvestData(room);
				// this.updateCasualtyData(room);
			}

			// Record previous creep positions (RoomIntel.run() is executed at end of each tick)
			this.recordCreepPositions(room);
			if (room.my) {
				this.recordCreepOccupancies(room);
			}

			// Record location of permanent objects in room and recompute score as needed
			if (Game.time >= (room.memory[_MEM.EXPIRATION] || 0) && Cartographer.roomType(name) != 'ALLEY') {
				this.recordPermanentObjects(room);
				if (!alreadyComputedScore) {
					alreadyComputedScore = this.recomputeScoreIfNecessary(room);
				}
				// Refresh cache
				const recacheTime = room.owner ? OWNED_RECACHE_TIME : RECACHE_TIME;
				room.memory[_MEM.EXPIRATION] = getCacheExpiration(recacheTime, 250);
			}

			if (room.controller && Game.time % 5 == 0) {
				this.recordControllerInfo(room.controller);
			}
			this.autoPoison(room);
			this.minePowerBanks(room);
			this.handleStrongholds(room);
			this.autoAttack(room);
		}
	}

}

// For debugging purposes
global.RoomIntel = RoomIntel;
<|MERGE_RESOLUTION|>--- conflicted
+++ resolved
@@ -2,14 +2,11 @@
 
 import {getAllColonies} from '../Colony';
 import {log} from '../console/log';
-<<<<<<< HEAD
 import {DirectiveOutpost} from '../directives/colony/outpost';
 import {DirectivePoisonRoom} from '../directives/colony/poisonRoom';
-=======
 import {DirectiveOutpostDefense} from '../directives/defense/OutpostDefense';
 import {DirectiveControllerAttack} from '../directives/offense/controllerAttack';
 import {DirectivePairDestroy} from '../directives/offense/pairDestroy';
->>>>>>> 4ecaf5a4
 import {DirectivePowerMine} from '../directives/resource/powerMine';
 import {DirectiveStronghold} from '../directives/situational/stronghold';
 import {Segmenter} from '../memory/Segmenter';
@@ -510,7 +507,6 @@
 			}	
 		}
 
-<<<<<<< HEAD
 	private static autoPoison(room: Room) {
 		if (!DirectivePoisonRoom.canAutoPoison(room)) {
 			return;
@@ -531,14 +527,12 @@
 		}
 	}
 
-=======
 		if((Memory.settings.autoAttack.autoAttackWatchList).indexOf(room.name) >= 0 && 
 			room.hostiles.length > 0 && !DirectiveOutpostDefense.isPresent(room.controller.pos, 'pos')) {
 				DirectiveOutpostDefense.create(room.controller.pos, { name: 'WatchDog:' + room.name });
 		}
 	}
 	
->>>>>>> 4ecaf5a4
 	static run(): void {
 		let alreadyComputedScore = false;
 		// this.requestZoneData();
