// Room intel - provides information related to room structure and occupation

import {getAllColonies} from '../Colony';
import {log} from '../console/log';
import {DirectiveOutpost} from '../directives/colony/outpost';
import {DirectivePoisonRoom} from '../directives/colony/poisonRoom';
import {DirectivePowerMine} from '../directives/resource/powerMine';
import {Segmenter} from '../memory/Segmenter';
import {profile} from '../profiler/decorator';
import {ExpansionEvaluator} from '../strategy/ExpansionEvaluator';
import {Cartographer, ROOMTYPE_ALLEY, ROOMTYPE_CORE, ROOMTYPE_CROSSROAD} from '../utilities/Cartographer';
import {getCacheExpiration, irregularExponentialMovingAverage} from '../utilities/utils';
import {Zerg} from '../zerg/Zerg';

const RECACHE_TIME = 2500;
const OWNED_RECACHE_TIME = 1000;
const ROOM_CREEP_HISTORY_TICKS = 25;
const SCORE_RECALC_PROB = 0.05;
const FALSE_SCORE_RECALC_PROB = 0.01;

const RoomIntelMemoryDefaults = {};

@profile
export class RoomIntel {

	/**
	 * Mark a room as being visible this tick
	 */
	private static markVisible(room: Room): void {
		room.memory[_MEM.TICK] = Game.time;
	}

	/**
	 * Returns the last tick at which the room was visible, or -100
	 */
	static lastVisible(roomName: string): number {
		if (Memory.rooms[roomName]) {
			return Memory.rooms[roomName][_MEM.TICK] || -100;
		} else {
			return -100;
		}
	}

	/**
	 * Records all info for permanent room objects, e.g. sources, controllers, etc.
	 */
	private static recordPermanentObjects(room: Room): void {
		const savedSources: SavedSource[] = [];
		for (const source of room.sources) {
			const container = source.pos.findClosestByLimitedRange(room.containers, 2);
			savedSources.push({
								  c     : source.pos.coordName,
								  contnr: container ? container.pos.coordName : undefined
							  });
		}
		room.memory[_RM.SOURCES] = savedSources;
		room.memory[_RM.CONTROLLER] = room.controller ? {
			c                            : room.controller.pos.coordName,
			[_RM_CTRL.LEVEL]             : room.controller.level,
			[_RM_CTRL.OWNER]             : room.controller.owner ? room.controller.owner.username : undefined,
			[_RM_CTRL.RESERVATION]       : room.controller.reservation ?
										   {
											   [_RM_CTRL.RES_USERNAME]  : room.controller.reservation.username,
											   [_RM_CTRL.RES_TICKSTOEND]: room.controller.reservation.ticksToEnd,
										   } : undefined,
			[_RM_CTRL.SAFEMODE]          : room.controller.safeMode,
			[_RM_CTRL.SAFEMODE_AVAILABLE]: room.controller.safeModeAvailable,
			[_RM_CTRL.SAFEMODE_COOLDOWN] : room.controller.safeModeCooldown,
			[_RM_CTRL.PROGRESS]          : room.controller.progress,
			[_RM_CTRL.PROGRESS_TOTAL]    : room.controller.progressTotal
		} : undefined;
		room.memory[_RM.MINERAL] = room.mineral ? {
			c                     : room.mineral.pos.coordName,
			[_RM_MNRL.DENSITY]    : room.mineral.density,
			[_RM_MNRL.MINERALTYPE]: room.mineral.mineralType
		} : undefined;
		room.memory[_RM.SKLAIRS] = _.map(room.keeperLairs, lair => {
			return {c: lair.pos.coordName};
		});
		room.memory[_RM.PORTALS] = _.map(room.portals, portal => {
			const dest = portal.destination instanceof RoomPosition ? portal.destination.name
																	: portal.destination;
			const expiration = portal.ticksToDecay != undefined ? Game.time + portal.ticksToDecay : Game.time + 1e6;
			return {c: portal.pos.coordName, dest: dest, [_MEM.EXPIRATION]: expiration};
		});
		if (room.controller && room.controller.owner) {
			room.memory[_RM.IMPORTANT_STRUCTURES] = {
				[_RM_IS.TOWERS]  : _.map(room.towers, t => t.pos.coordName),
				[_RM_IS.SPAWNS]  : _.map(room.spawns, s => s.pos.coordName),
				[_RM_IS.STORAGE] : room.storage ? room.storage.pos.coordName : undefined,
				[_RM_IS.TERMINAL]: room.terminal ? room.terminal.pos.coordName : undefined,
				[_RM_IS.WALLS]   : _.map(room.walls, w => w.pos.coordName),
				[_RM_IS.RAMPARTS]: _.map(room.ramparts, r => r.pos.coordName),
			};
		} else {
			room.memory[_RM.IMPORTANT_STRUCTURES] = undefined;
		}
		room.memory[_MEM.TICK] = Game.time;
	}

	/**
	 * Update time-sensitive reservation and safemode info
	 */
	private static recordControllerInfo(controller: StructureController): void {
		const savedController = controller.room.memory[_RM.CONTROLLER];
		if (savedController) {
			savedController[_RM_CTRL.RESERVATION] = controller.reservation ? {
				[_RM_CTRL.RES_USERNAME]  : controller.reservation.username,
				[_RM_CTRL.RES_TICKSTOEND]: controller.reservation.ticksToEnd,
			} : undefined;
			savedController[_RM_CTRL.SAFEMODE] = controller.safeMode;
			savedController[_RM_CTRL.SAFEMODE_COOLDOWN] = controller.safeModeCooldown;
		}
	}

	static inSafeMode(roomName: string): boolean {
		if (!!Memory.rooms[roomName] && !!Memory.rooms[roomName][_RM.CONTROLLER]) {
			const safemode = Memory.rooms[roomName][_RM.CONTROLLER]![_RM_CTRL.SAFEMODE];
			const tick = Memory.rooms[roomName][_MEM.EXPIRATION];
			if (safemode && tick) {
				return Game.time < tick + safemode;
			}
		}
		return false;
	}

	static safeModeCooldown(roomName: string): number | undefined {
		if (Memory.rooms[roomName] && Memory.rooms[roomName][_RM.CONTROLLER] &&
			Memory.rooms[roomName][_RM.CONTROLLER]![_RM_CTRL.SAFEMODE_COOLDOWN]) {
			const smcooldown = Memory.rooms[roomName][_RM.CONTROLLER]![_RM_CTRL.SAFEMODE_COOLDOWN];
			const tick = Memory.rooms[roomName][_MEM.EXPIRATION];
			if (smcooldown && tick) {
				return smcooldown - (Game.time - tick);
			}
		}
	}

	private static recomputeScoreIfNecessary(room: Room): boolean {
		if (room.memory[_RM.EXPANSION_DATA] == false) { // room is uninhabitable or owned
			if (Math.random() < FALSE_SCORE_RECALC_PROB) {
				// false scores get evaluated very occasionally
				return ExpansionEvaluator.computeExpansionData(room);
			}
		} else { // if the room is not uninhabitable
			if (!room.memory[_RM.EXPANSION_DATA] || Math.random() < SCORE_RECALC_PROB) {
				// recompute some of the time
				return ExpansionEvaluator.computeExpansionData(room);
			}
		}
		return false;
	}

	private static updateInvasionData(room: Room): void {
		if (!room.memory[_RM.INVASION_DATA]) {
			room.memory[_RM.INVASION_DATA] = {
				[_RM_INVASION.HARVESTED]: 0,
				[_RM_INVASION.LAST_SEEN]: 0,
			};
		}
		const sources = room.sources;
		const invasionData = room.memory[_RM.INVASION_DATA]!;
		for (const source of sources) {
			if (source.ticksToRegeneration == 1) {
				invasionData[_RM_INVASION.HARVESTED] += source.energyCapacity - source.energy;
			}
		}
		if (room.invaders.length > 0) {
			invasionData[_RM_INVASION.HARVESTED] = 0;
			invasionData[_RM_INVASION.LAST_SEEN] = Game.time;
		}
	}

	// private static updateHarvestData(room: Room): void {
	// 	if (!room.memory[_RM.HARVEST]) {
	// 		room.memory[_RM.HARVEST] = {
	// 			[_ROLLING_STATS.AMOUNT] : 0,
	// 			[_ROLLING_STATS.AVG10K] : _.sum(room.sources, s => s.energyCapacity / ENERGY_REGEN_TIME),
	// 			[_ROLLING_STATS.AVG100K]: _.sum(room.sources, s => s.energyCapacity / ENERGY_REGEN_TIME),
	// 			[_ROLLING_STATS.AVG1M]  : _.sum(room.sources, s => s.energyCapacity / ENERGY_REGEN_TIME),
	// 			[_MEM.TICK]             : Game.time,
	// 		};
	// 	}
	// 	const harvest = room.memory[_RM.HARVEST] as RollingStats;
	// 	for (const source of room.sources) { // TODO: this implicitly assumes all energy is harvested by me
	// 		if (source.ticksToRegeneration == 1) {
	// 			const dEnergy = source.energyCapacity - source.energy;
	// 			const dTime = Game.time - harvest[_MEM.TICK] + 1; // +1 to avoid division by zero errors
	// 			harvest[_ROLLING_STATS.AMOUNT] += dEnergy;
	// 			harvest[_ROLLING_STATS.AVG10K] = +(irregularExponentialMovingAverage(
	// 				dEnergy / dTime, harvest[_ROLLING_STATS.AVG10K], dTime, 10000)).toFixed(7);
	// 			harvest[_ROLLING_STATS.AVG100K] = +(irregularExponentialMovingAverage(
	// 				dEnergy / dTime, harvest[_ROLLING_STATS.AVG100K], dTime, 100000)).toFixed(7);
	// 			harvest[_ROLLING_STATS.AVG1M] = +(irregularExponentialMovingAverage(
	// 				dEnergy / dTime, harvest[_ROLLING_STATS.AVG1M], dTime, 1000000)).toFixed(7);
	// 			harvest[_MEM.TICK] = Game.time;
	// 		}
	// 	}
	// }

	// private static updateCasualtyData(room: Room): void {
	// 	if (!room.memory[_RM.CASUALTIES]) {
	// 		room.memory[_RM.CASUALTIES] = {
	// 			cost: {
	// 				[_ROLLING_STATS.AMOUNT] : 0,
	// 				[_ROLLING_STATS.AVG10K] : 0,
	// 				[_ROLLING_STATS.AVG100K]: 0,
	// 				[_ROLLING_STATS.AVG1M]  : 0,
	// 				[_MEM.TICK]             : Game.time,
	// 			}
	// 		};
	// 	}
	// 	const casualtiesCost = room.memory[_RM.CASUALTIES]!.cost as RollingStats;
	// 	for (const tombstone of room.tombstones) {
	// 		if (tombstone.ticksToDecay == 1) {
	// 			// record any casualties, which are my creeps which died prematurely
	// 			if ((tombstone.creep.ticksToLive || 0) > 1 && tombstone.creep.owner.username == MY_USERNAME
	// 				&& isCreep(tombstone.creep)) {
	// 				const body = _.map(tombstone.creep.body, part => part.type);
	// 				const lifetime = body.includes(CLAIM) ? CREEP_CLAIM_LIFE_TIME : CREEP_LIFE_TIME;
	// 				const dCost = bodyCost(body) * (tombstone.creep.ticksToLive || 0) / lifetime;
	// 				const dTime = Game.time - casualtiesCost[_MEM.TICK] + 1;
	// 				casualtiesCost[_ROLLING_STATS.AMOUNT] += dCost;
	// 				casualtiesCost[_ROLLING_STATS.AVG10K] = +(irregularExponentialMovingAverage(
	// 					dCost / dTime, casualtiesCost[_ROLLING_STATS.AVG10K], dTime, 10000)).toFixed(7);
	// 				casualtiesCost[_ROLLING_STATS.AVG100K] = +(irregularExponentialMovingAverage(
	// 					dCost / dTime, casualtiesCost[_ROLLING_STATS.AVG100K], dTime, 100000)).toFixed(7);
	// 				casualtiesCost[_ROLLING_STATS.AVG1M] = +(irregularExponentialMovingAverage(
	// 					dCost / dTime, casualtiesCost[_ROLLING_STATS.AVG1M], dTime, 1000000)).toFixed(7);
	// 				casualtiesCost[_MEM.TICK] = Game.time;
	// 			}
	// 		}
	// 	}
	// }

	/**
	 * Get the pos a creep was in on the previous tick
	 */
	static getPreviousPos(creep: Creep | Zerg): RoomPosition {
		if (creep.room.memory[_RM.PREV_POSITIONS] && creep.room.memory[_RM.PREV_POSITIONS]![creep.id]) {
			return derefRoomPosition(creep.room.memory[_RM.PREV_POSITIONS]![creep.id]);
		} else {
			return creep.pos; // no data
		}
	}

	private static recordCreepPositions(room: Room): void {
		room.memory[_RM.PREV_POSITIONS] = {};
		for (const creep of room.find(FIND_CREEPS)) {
			room.memory[_RM.PREV_POSITIONS]![creep.id] = creep.pos;
		}
	}

	private static recordCreepOccupancies(room: Room): void {
		if (!room.memory[_RM.CREEPS_IN_ROOM]) {
			room.memory[_RM.CREEPS_IN_ROOM] = {};
		}
		const creepsInRoom = room.memory[_RM.CREEPS_IN_ROOM]!;
		for (const tick in creepsInRoom) {
			if (parseInt(tick, 10) < Game.time - ROOM_CREEP_HISTORY_TICKS) {
				delete creepsInRoom[tick];
			}
		}
		creepsInRoom[Game.time] = _.map(room.hostiles, creep => creep.name);
	}

	private static recordSafety(room: Room): void {
		if (!room.memory[_RM.SAFETY]) {
			room.memory[_RM.SAFETY] = {
				[_RM_SAFETY.SAFE_FOR]  : 0,
				[_RM_SAFETY.UNSAFE_FOR]: 0,
				[_RM_SAFETY.SAFETY_1K] : 1,
				[_RM_SAFETY.SAFETY_10K]: 1,
				[_RM_SAFETY.TICK]      : Game.time
			};
		}
		let safety: number;
		const safetyData = room.memory[_RM.SAFETY] as SafetyData;
		if (room.dangerousHostiles.length > 0) {
			safetyData[_RM_SAFETY.SAFE_FOR] = 0;
			safetyData[_RM_SAFETY.UNSAFE_FOR] += 1;
			safety = 0;
		} else {
			safetyData[_RM_SAFETY.SAFE_FOR] += 1;
			safetyData[_RM_SAFETY.UNSAFE_FOR] = 0;
			safety = 1;
		}
		// Compute rolling averages
		const dTime = Game.time - safetyData[_RM_SAFETY.TICK];
		safetyData[_RM_SAFETY.SAFETY_1K] = +(irregularExponentialMovingAverage(
			safety, safetyData[_RM_SAFETY.SAFETY_1K], dTime, 1000)).toFixed(5);
		safetyData[_RM_SAFETY.SAFETY_10K] = +(irregularExponentialMovingAverage(
			safety, safetyData[_RM_SAFETY.SAFETY_10K], dTime, 10000)).toFixed(5);
		safetyData[_RM_SAFETY.TICK] = Game.time;
	}

	static getSafetyData(roomName: string): SafetyData {
		if (!Memory.rooms[roomName]) {
			Memory.rooms[roomName] = {};
		}
		if (!Memory.rooms[roomName][_RM.SAFETY]) {
			Memory.rooms[roomName][_RM.SAFETY] = {
				[_RM_SAFETY.SAFE_FOR]  : 0,
				[_RM_SAFETY.UNSAFE_FOR]: 0,
				[_RM_SAFETY.SAFETY_1K] : 1,
				[_RM_SAFETY.SAFETY_10K]: 1,
				[_RM_SAFETY.TICK]      : Game.time
			};
		}
		return Memory.rooms[roomName][_RM.SAFETY]!;
	}

	static isInvasionLikely(room: Room): boolean {
		const data = room.memory[_RM.INVASION_DATA];
		if (!data) return false;
		const harvested = data[_RM_INVASION.HARVESTED];
		const lastSeen = data[_RM_INVASION.LAST_SEEN];
		if (lastSeen > 20000) { // maybe room is surrounded by owned/reserved rooms and invasions aren't possible
			return false;
		}
		switch (room.sources.length) {
			case 1:
				return harvested > 90000;
			case 2:
				return harvested > 75000;
			case 3:
				return harvested > 65000;
			default: // shouldn't ever get here
				return false;
		}
	}

	static roomOwnedBy(roomName: string): string | undefined {
		if (Memory.rooms[roomName] && Memory.rooms[roomName][_RM.CONTROLLER] &&
			Memory.rooms[roomName][_RM.CONTROLLER]![_RM_CTRL.OWNER]) {
			if (Game.time - (Memory.rooms[roomName][_MEM.TICK] || 0) < 25000) { // ownership expires after 25k ticks
				return Memory.rooms[roomName][_RM.CONTROLLER]![_RM_CTRL.OWNER];
			}
		}
	}

	static roomReservedBy(roomName: string): string | undefined {
		if (Memory.rooms[roomName] && Memory.rooms[roomName][_RM.CONTROLLER] &&
			Memory.rooms[roomName][_RM.CONTROLLER]![_RM_CTRL.RESERVATION]) {
			if (Game.time - (Memory.rooms[roomName][_MEM.TICK] || 0) < 10000) { // reservation expires after 10k ticks
				return Memory.rooms[roomName][_RM.CONTROLLER]![_RM_CTRL.RESERVATION]![_RM_CTRL.RES_USERNAME];
			}
		}
	}

	static roomReservationRemaining(roomName: string): number {
		if (Memory.rooms[roomName] && Memory.rooms[roomName][_RM.CONTROLLER] &&
			Memory.rooms[roomName][_RM.CONTROLLER]![_RM_CTRL.RESERVATION]) {
			const ticksToEnd = Memory.rooms[roomName][_RM.CONTROLLER]![_RM_CTRL.RESERVATION]![_RM_CTRL.RES_TICKSTOEND];
			const timeSinceLastSeen = Game.time - (Memory.rooms[roomName][_MEM.TICK] || 0);
			return ticksToEnd - timeSinceLastSeen;
		}
		return 0;
	}

	private static scoutPortals(room: Room) {
		if (Cartographer.roomType(room.name) == ROOMTYPE_CROSSROAD || Cartographer.roomType(room.name) == ROOMTYPE_CORE) {
			if (room.portals) {
				// Store the portals
			}
		}
	}

	static requestZoneData() {
		const checkOnTick = 123;
		if (Game.time % 1000 == checkOnTick - 2) {
			Segmenter.requestForeignSegment('LeagueOfAutomatedNations', 96);
		} else if (Game.time % 1000 == checkOnTick - 1) {
			const loanData = Segmenter.getForeignSegment();
			if (loanData) {
				Memory.zoneRooms = loanData;
			} else {
				log.error('Empty LOAN data');
			}
		}
	}

<<<<<<< HEAD
	// TODO FIXME XXX necessary evil for now since memory is overloaded
	static cleanRoomMemory() {
		for (const roomName in Memory.rooms) {
			if (Cartographer.roomType(roomName) == 'ALLEY' || roomName.indexOf('E') != -1 || roomName.indexOf('S') != -1) {
				delete Memory.rooms[roomName];
				console.log(roomName);
			}
		}

		const roomsToDelete = [];
		let x = 0;
		for (const roomName in Memory.rooms) {
			let remove = true;
			for (const colonyName in Memory.colonies) {
				if (Game.map.getRoomLinearDistance(roomName, colonyName) <= 2) {
					remove = false;
				}
			}
			if (remove && roomsToDelete.indexOf(roomName) == -1) {
				x++;
				roomsToDelete.push(roomName);
				console.log(x + ') ' + roomName);
				delete Memory.rooms[roomName];
			}
		}
	}

	private static autoPoison(room: Room) {
		if (!DirectivePoisonRoom.canAutoPoison(room)) {
			return;
		} 
		const colonies = getAllColonies().filter(colony => colony.level > DirectivePoisonRoom.requiredRCL
			&& Game.map.getRoomLinearDistance(colony.name, room.name) <= Memory.settings.autoPoison.maxRange );
		for (const colony of colonies) {
			const route = Game.map.findRoute(colony.room, room);
			if (route != -2 && route.length <= Memory.settings.autoPoison.maxRange) {
				Game.notify(`Found a room to poison in range ${route.length}, poisoning ${room.name}`);
				const result = DirectivePoisonRoom.createIfNotPresent(room!.controller!.pos, 'pos',
																	 {name: 'poisonRoom:'+colony.room.name});
				if (typeof result == 'string' || result == OK) { // successfully made flag
					Memory.settings.autoPoison.poisonedRooms.push(room.name);
				}
				return;
			}
		}
	}

=======
>>>>>>> 48908e40
	static run(): void {

		let alreadyComputedScore = false;

		for (const name in Game.rooms) {

			const room: Room = Game.rooms[name];

			this.markVisible(room);
			this.recordSafety(room);

			// Track invasion data, harvesting, and casualties for all colony rooms and outposts
			if (Overmind.colonyMap[room.name]) { // if it is an owned or outpost room
				this.updateInvasionData(room);
				// this.updateHarvestData(room);
				// this.updateCasualtyData(room);
			}

			// Record previous creep positions (RoomIntel.run() is executed at end of each tick)
			this.recordCreepPositions(room);
			if (room.my) {
				this.recordCreepOccupancies(room);
			}

			// Record location of permanent objects in room and recompute score as needed
			if (Game.time >= (room.memory[_MEM.EXPIRATION] || 0) && Cartographer.roomType(name) != 'ALLEY') {
				this.recordPermanentObjects(room);
				if (!alreadyComputedScore) {
					alreadyComputedScore = this.recomputeScoreIfNecessary(room);
				}
				// Refresh cache
				const recacheTime = room.owner ? OWNED_RECACHE_TIME : RECACHE_TIME;
				room.memory[_MEM.EXPIRATION] = getCacheExpiration(recacheTime, 250);
			}

			if (room.controller && Game.time % 5 == 0) {
				this.recordControllerInfo(room.controller);
			}
<<<<<<< HEAD
			this.autoPoison(room);
			this.minePowerBanks(room);
			this.handleStrongholds(room);
=======

			this.scoutPortals(room);
>>>>>>> 48908e40
		}

	}

}

// For debugging purposes
global.RoomIntel = RoomIntel;
<|MERGE_RESOLUTION|>--- conflicted
+++ resolved
@@ -378,57 +378,7 @@
 			}
 		}
 	}
-
-<<<<<<< HEAD
-	// TODO FIXME XXX necessary evil for now since memory is overloaded
-	static cleanRoomMemory() {
-		for (const roomName in Memory.rooms) {
-			if (Cartographer.roomType(roomName) == 'ALLEY' || roomName.indexOf('E') != -1 || roomName.indexOf('S') != -1) {
-				delete Memory.rooms[roomName];
-				console.log(roomName);
-			}
-		}
-
-		const roomsToDelete = [];
-		let x = 0;
-		for (const roomName in Memory.rooms) {
-			let remove = true;
-			for (const colonyName in Memory.colonies) {
-				if (Game.map.getRoomLinearDistance(roomName, colonyName) <= 2) {
-					remove = false;
-				}
-			}
-			if (remove && roomsToDelete.indexOf(roomName) == -1) {
-				x++;
-				roomsToDelete.push(roomName);
-				console.log(x + ') ' + roomName);
-				delete Memory.rooms[roomName];
-			}
-		}
-	}
-
-	private static autoPoison(room: Room) {
-		if (!DirectivePoisonRoom.canAutoPoison(room)) {
-			return;
-		} 
-		const colonies = getAllColonies().filter(colony => colony.level > DirectivePoisonRoom.requiredRCL
-			&& Game.map.getRoomLinearDistance(colony.name, room.name) <= Memory.settings.autoPoison.maxRange );
-		for (const colony of colonies) {
-			const route = Game.map.findRoute(colony.room, room);
-			if (route != -2 && route.length <= Memory.settings.autoPoison.maxRange) {
-				Game.notify(`Found a room to poison in range ${route.length}, poisoning ${room.name}`);
-				const result = DirectivePoisonRoom.createIfNotPresent(room!.controller!.pos, 'pos',
-																	 {name: 'poisonRoom:'+colony.room.name});
-				if (typeof result == 'string' || result == OK) { // successfully made flag
-					Memory.settings.autoPoison.poisonedRooms.push(room.name);
-				}
-				return;
-			}
-		}
-	}
-
-=======
->>>>>>> 48908e40
+  
 	static run(): void {
 
 		let alreadyComputedScore = false;
@@ -467,14 +417,8 @@
 			if (room.controller && Game.time % 5 == 0) {
 				this.recordControllerInfo(room.controller);
 			}
-<<<<<<< HEAD
-			this.autoPoison(room);
-			this.minePowerBanks(room);
-			this.handleStrongholds(room);
-=======
 
 			this.scoutPortals(room);
->>>>>>> 48908e40
 		}
 
 	}
