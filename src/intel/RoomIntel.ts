// Room intel - provides information related to room structure and occupation

import {getAllColonies} from '../Colony';
import {log} from '../console/log';
<<<<<<< HEAD
import {bodyCost} from '../creepSetups/CreepSetup';
import {isCreep} from '../declarations/typeGuards';
import {DirectiveOutpostDefense} from '../directives/defense/OutpostDefense';
import {DirectiveControllerAttack} from '../directives/offense/controllerAttack';
import {DirectivePairDestroy} from '../directives/offense/pairDestroy';
=======
>>>>>>> 13266765
import {DirectivePowerMine} from '../directives/resource/powerMine';
import {DirectiveStronghold} from '../directives/situational/stronghold';
import {Segmenter} from '../memory/Segmenter';
import {profile} from '../profiler/decorator';
import {ExpansionEvaluator} from '../strategy/ExpansionEvaluator';
import {Cartographer, ROOMTYPE_ALLEY, ROOMTYPE_SOURCEKEEPER} from '../utilities/Cartographer';
import {getCacheExpiration, irregularExponentialMovingAverage} from '../utilities/utils';
import {Zerg} from '../zerg/Zerg';

const RECACHE_TIME = 2500;
const OWNED_RECACHE_TIME = 1000;
const ROOM_CREEP_HISTORY_TICKS = 25;
const SCORE_RECALC_PROB = 0.05;
const FALSE_SCORE_RECALC_PROB = 0.01;

const RoomIntelMemoryDefaults = {};

@profile
export class RoomIntel {

	/**
	 * Mark a room as being visible this tick
	 */
	private static markVisible(room: Room): void {
		room.memory[_MEM.TICK] = Game.time;
	}

	/**
	 * Returns the last tick at which the room was visible, or -100
	 */
	static lastVisible(roomName: string): number {
		if (Memory.rooms[roomName]) {
			return Memory.rooms[roomName][_MEM.TICK] || -100;
		} else {
			return -100;
		}
	}

	/**
	 * Records all info for permanent room objects, e.g. sources, controllers, etc.
	 */
	private static recordPermanentObjects(room: Room): void {
		const savedSources: SavedSource[] = [];
		for (const source of room.sources) {
			const container = source.pos.findClosestByLimitedRange(room.containers, 2);
			savedSources.push({
				c: source.pos.coordName,
				contnr: container ? container.pos.coordName : undefined
			});
		}
		room.memory[_RM.SOURCES] = savedSources;
		room.memory[_RM.CONTROLLER] = room.controller ? {
			c: room.controller.pos.coordName,
			[_RM_CTRL.LEVEL]: room.controller.level,
			[_RM_CTRL.OWNER]: room.controller.owner ? room.controller.owner.username : undefined,
			[_RM_CTRL.RESERVATION]: room.controller.reservation ?
				{
					[_RM_CTRL.RES_USERNAME]: room.controller.reservation.username,
					[_RM_CTRL.RES_TICKSTOEND]: room.controller.reservation.ticksToEnd,
				} : undefined,
			[_RM_CTRL.SAFEMODE]: room.controller.safeMode,
			[_RM_CTRL.SAFEMODE_AVAILABLE]: room.controller.safeModeAvailable,
			[_RM_CTRL.SAFEMODE_COOLDOWN]: room.controller.safeModeCooldown,
			[_RM_CTRL.PROGRESS]: room.controller.progress,
			[_RM_CTRL.PROGRESS_TOTAL]: room.controller.progressTotal
		} : undefined;
		room.memory[_RM.MINERAL] = room.mineral ? {
			c: room.mineral.pos.coordName,
			[_RM_MNRL.DENSITY]: room.mineral.density,
			[_RM_MNRL.MINERALTYPE]: room.mineral.mineralType
		} : undefined;
		room.memory[_RM.SKLAIRS] = _.map(room.keeperLairs, lair => {
			return { c: lair.pos.coordName };
		});
		room.memory[_RM.PORTALS] = _.map(room.portals, portal => {
			const dest = portal.destination instanceof RoomPosition ? portal.destination.name
				: portal.destination;
			const expiration = portal.ticksToDecay != undefined ? Game.time + portal.ticksToDecay : Game.time + 1e6;
			return { c: portal.pos.coordName, dest: dest, [_MEM.EXPIRATION]: expiration };
		});
		if (room.controller && room.controller.owner) {
			room.memory[_RM.IMPORTANT_STRUCTURES] = {
				[_RM_IS.TOWERS]: _.map(room.towers, t => t.pos.coordName),
				[_RM_IS.SPAWNS]: _.map(room.spawns, s => s.pos.coordName),
				[_RM_IS.STORAGE]: room.storage ? room.storage.pos.coordName : undefined,
				[_RM_IS.TERMINAL]: room.terminal ? room.terminal.pos.coordName : undefined,
				[_RM_IS.WALLS]: _.map(room.walls, w => w.pos.coordName),
				[_RM_IS.RAMPARTS]: _.map(room.ramparts, r => r.pos.coordName),
			};
		} else {
			room.memory[_RM.IMPORTANT_STRUCTURES] = undefined;
		}
		room.memory[_MEM.TICK] = Game.time;
	}

	/**
	 * Update time-sensitive reservation and safemode info
	 */
	private static recordControllerInfo(controller: StructureController): void {
		const savedController = controller.room.memory[_RM.CONTROLLER];
		if (savedController) {
			savedController[_RM_CTRL.RESERVATION] = controller.reservation ? {
				[_RM_CTRL.RES_USERNAME]: controller.reservation.username,
				[_RM_CTRL.RES_TICKSTOEND]: controller.reservation.ticksToEnd,
			} : undefined;
			savedController[_RM_CTRL.SAFEMODE] = controller.safeMode;
			savedController[_RM_CTRL.SAFEMODE_COOLDOWN] = controller.safeModeCooldown;
		}
	}

	static inSafeMode(roomName: string): boolean {
		if (!!Memory.rooms[roomName] && !!Memory.rooms[roomName][_RM.CONTROLLER]) {
			const safemode = Memory.rooms[roomName][_RM.CONTROLLER]![_RM_CTRL.SAFEMODE];
			const tick = Memory.rooms[roomName][_MEM.EXPIRATION];
			if (safemode && tick) {
				return Game.time < tick + safemode;
			}
		}
		return false;
	}

	static safeModeCooldown(roomName: string): number | undefined {
		if (Memory.rooms[roomName] && Memory.rooms[roomName][_RM.CONTROLLER] &&
			Memory.rooms[roomName][_RM.CONTROLLER]![_RM_CTRL.SAFEMODE_COOLDOWN]) {
			const smcooldown = Memory.rooms[roomName][_RM.CONTROLLER]![_RM_CTRL.SAFEMODE_COOLDOWN];
			const tick = Memory.rooms[roomName][_MEM.EXPIRATION];
			if (smcooldown && tick) {
				return smcooldown - (Game.time - tick);
			}
		}
	}

	private static recomputeScoreIfNecessary(room: Room): boolean {
		if (room.memory[_RM.EXPANSION_DATA] == false) { // room is uninhabitable or owned
			if (Math.random() < FALSE_SCORE_RECALC_PROB) {
				// false scores get evaluated very occasionally
				return ExpansionEvaluator.computeExpansionData(room);
			}
		} else { // if the room is not uninhabitable
			if (!room.memory[_RM.EXPANSION_DATA] || Math.random() < SCORE_RECALC_PROB) {
				// recompute some of the time
				return ExpansionEvaluator.computeExpansionData(room);
			}
		}
		return false;
	}

	private static updateInvasionData(room: Room): void {
		if (!room.memory[_RM.INVASION_DATA]) {
			room.memory[_RM.INVASION_DATA] = {
<<<<<<< HEAD
				harvested: 0,
				lastSeen: 0,
=======
				[_RM_INVASION.HARVESTED]: 0,
				[_RM_INVASION.LAST_SEEN]: 0,
>>>>>>> 13266765
			};
		}
		const sources = room.sources;
		const invasionData = room.memory[_RM.INVASION_DATA]!;
		for (const source of sources) {
			if (source.ticksToRegeneration == 1) {
				invasionData[_RM_INVASION.HARVESTED] += source.energyCapacity - source.energy;
			}
		}
		if (room.invaders.length > 0) {
			invasionData[_RM_INVASION.HARVESTED] = 0;
			invasionData[_RM_INVASION.LAST_SEEN] = Game.time;
		}
	}

<<<<<<< HEAD
	private static updateHarvestData(room: Room): void {
		if (!room.memory[_RM.HARVEST]) {
			room.memory[_RM.HARVEST] = {
				[_ROLLING_STATS.AMOUNT]: 0,
				[_ROLLING_STATS.AVG10K]: _.sum(room.sources, s => s.energyCapacity / ENERGY_REGEN_TIME),
				[_ROLLING_STATS.AVG100K]: _.sum(room.sources, s => s.energyCapacity / ENERGY_REGEN_TIME),
				[_ROLLING_STATS.AVG1M]: _.sum(room.sources, s => s.energyCapacity / ENERGY_REGEN_TIME),
				[_MEM.TICK]: Game.time,
			};
		}
		const harvest = room.memory[_RM.HARVEST] as RollingStats;
		for (const source of room.sources) { // TODO: this implicitly assumes all energy is harvested by me
			if (source.ticksToRegeneration == 1) {
				const dEnergy = source.energyCapacity - source.energy;
				const dTime = Game.time - harvest[_MEM.TICK] + 1; // +1 to avoid division by zero errors
				harvest[_ROLLING_STATS.AMOUNT] += dEnergy;
				harvest[_ROLLING_STATS.AVG10K] = +(irregularExponentialMovingAverage(
					dEnergy / dTime, harvest[_ROLLING_STATS.AVG10K], dTime, 10000)).toFixed(7);
				harvest[_ROLLING_STATS.AVG100K] = +(irregularExponentialMovingAverage(
					dEnergy / dTime, harvest[_ROLLING_STATS.AVG10K], dTime, 100000)).toFixed(7);
				harvest[_ROLLING_STATS.AVG1M] = +(irregularExponentialMovingAverage(
					dEnergy / dTime, harvest[_ROLLING_STATS.AVG10K], dTime, 1000000)).toFixed(7);
				harvest[_MEM.TICK] = Game.time;
			}
		}
	}

	private static updateCasualtyData(room: Room): void {
		if (!room.memory[_RM.CASUALTIES]) {
			room.memory[_RM.CASUALTIES] = {
				cost: {
					[_ROLLING_STATS.AMOUNT]: 0,
					[_ROLLING_STATS.AVG10K]: 0,
					[_ROLLING_STATS.AVG100K]: 0,
					[_ROLLING_STATS.AVG1M]: 0,
					[_MEM.TICK]: Game.time,
				}
			};
		}
		const casualtiesCost = room.memory[_RM.CASUALTIES]!.cost as RollingStats;
		for (const tombstone of room.tombstones) {
			if (tombstone.ticksToDecay == 1) {
				// record any casualties, which are my creeps which died prematurely
				if ((tombstone.creep.ticksToLive || 0) > 1 && tombstone.creep.owner.username == MY_USERNAME
					&& isCreep(tombstone.creep)) {
					const body = _.map(tombstone.creep.body, part => part.type);
					const lifetime = body.includes(CLAIM) ? CREEP_CLAIM_LIFE_TIME : CREEP_LIFE_TIME;
					const dCost = bodyCost(body) * (tombstone.creep.ticksToLive || 0) / lifetime;
					const dTime = Game.time - casualtiesCost[_MEM.TICK] + 1;
					casualtiesCost[_ROLLING_STATS.AMOUNT] += dCost;
					casualtiesCost[_ROLLING_STATS.AVG10K] = +(irregularExponentialMovingAverage(
						dCost / dTime, casualtiesCost[_ROLLING_STATS.AVG10K], dTime, 10000)).toFixed(7);
					casualtiesCost[_ROLLING_STATS.AVG100K] = +(irregularExponentialMovingAverage(
						dCost / dTime, casualtiesCost[_ROLLING_STATS.AVG100K], dTime, 100000)).toFixed(7);
					casualtiesCost[_ROLLING_STATS.AVG1M] = +(irregularExponentialMovingAverage(
						dCost / dTime, casualtiesCost[_ROLLING_STATS.AVG1M], dTime, 1000000)).toFixed(7);
					casualtiesCost[_MEM.TICK] = Game.time;
				}
			}
		}
	}
=======
	// private static updateHarvestData(room: Room): void {
	// 	if (!room.memory[_RM.HARVEST]) {
	// 		room.memory[_RM.HARVEST] = {
	// 			[_ROLLING_STATS.AMOUNT] : 0,
	// 			[_ROLLING_STATS.AVG10K] : _.sum(room.sources, s => s.energyCapacity / ENERGY_REGEN_TIME),
	// 			[_ROLLING_STATS.AVG100K]: _.sum(room.sources, s => s.energyCapacity / ENERGY_REGEN_TIME),
	// 			[_ROLLING_STATS.AVG1M]  : _.sum(room.sources, s => s.energyCapacity / ENERGY_REGEN_TIME),
	// 			[_MEM.TICK]             : Game.time,
	// 		};
	// 	}
	// 	const harvest = room.memory[_RM.HARVEST] as RollingStats;
	// 	for (const source of room.sources) { // TODO: this implicitly assumes all energy is harvested by me
	// 		if (source.ticksToRegeneration == 1) {
	// 			const dEnergy = source.energyCapacity - source.energy;
	// 			const dTime = Game.time - harvest[_MEM.TICK] + 1; // +1 to avoid division by zero errors
	// 			harvest[_ROLLING_STATS.AMOUNT] += dEnergy;
	// 			harvest[_ROLLING_STATS.AVG10K] = +(irregularExponentialMovingAverage(
	// 				dEnergy / dTime, harvest[_ROLLING_STATS.AVG10K], dTime, 10000)).toFixed(7);
	// 			harvest[_ROLLING_STATS.AVG100K] = +(irregularExponentialMovingAverage(
	// 				dEnergy / dTime, harvest[_ROLLING_STATS.AVG100K], dTime, 100000)).toFixed(7);
	// 			harvest[_ROLLING_STATS.AVG1M] = +(irregularExponentialMovingAverage(
	// 				dEnergy / dTime, harvest[_ROLLING_STATS.AVG1M], dTime, 1000000)).toFixed(7);
	// 			harvest[_MEM.TICK] = Game.time;
	// 		}
	// 	}
	// }

	// private static updateCasualtyData(room: Room): void {
	// 	if (!room.memory[_RM.CASUALTIES]) {
	// 		room.memory[_RM.CASUALTIES] = {
	// 			cost: {
	// 				[_ROLLING_STATS.AMOUNT] : 0,
	// 				[_ROLLING_STATS.AVG10K] : 0,
	// 				[_ROLLING_STATS.AVG100K]: 0,
	// 				[_ROLLING_STATS.AVG1M]  : 0,
	// 				[_MEM.TICK]             : Game.time,
	// 			}
	// 		};
	// 	}
	// 	const casualtiesCost = room.memory[_RM.CASUALTIES]!.cost as RollingStats;
	// 	for (const tombstone of room.tombstones) {
	// 		if (tombstone.ticksToDecay == 1) {
	// 			// record any casualties, which are my creeps which died prematurely
	// 			if ((tombstone.creep.ticksToLive || 0) > 1 && tombstone.creep.owner.username == MY_USERNAME
	// 				&& isCreep(tombstone.creep)) {
	// 				const body = _.map(tombstone.creep.body, part => part.type);
	// 				const lifetime = body.includes(CLAIM) ? CREEP_CLAIM_LIFE_TIME : CREEP_LIFE_TIME;
	// 				const dCost = bodyCost(body) * (tombstone.creep.ticksToLive || 0) / lifetime;
	// 				const dTime = Game.time - casualtiesCost[_MEM.TICK] + 1;
	// 				casualtiesCost[_ROLLING_STATS.AMOUNT] += dCost;
	// 				casualtiesCost[_ROLLING_STATS.AVG10K] = +(irregularExponentialMovingAverage(
	// 					dCost / dTime, casualtiesCost[_ROLLING_STATS.AVG10K], dTime, 10000)).toFixed(7);
	// 				casualtiesCost[_ROLLING_STATS.AVG100K] = +(irregularExponentialMovingAverage(
	// 					dCost / dTime, casualtiesCost[_ROLLING_STATS.AVG100K], dTime, 100000)).toFixed(7);
	// 				casualtiesCost[_ROLLING_STATS.AVG1M] = +(irregularExponentialMovingAverage(
	// 					dCost / dTime, casualtiesCost[_ROLLING_STATS.AVG1M], dTime, 1000000)).toFixed(7);
	// 				casualtiesCost[_MEM.TICK] = Game.time;
	// 			}
	// 		}
	// 	}
	// }
>>>>>>> 13266765

	/**
	 * Get the pos a creep was in on the previous tick
	 */
	static getPreviousPos(creep: Creep | Zerg): RoomPosition {
		if (creep.room.memory[_RM.PREV_POSITIONS] && creep.room.memory[_RM.PREV_POSITIONS]![creep.id.toString()]) {
			return derefRoomPosition(creep.room.memory[_RM.PREV_POSITIONS]![creep.id.toString()]);
		} else {
			return creep.pos; // no data
		}
	}

	private static recordCreepPositions(room: Room): void {
		room.memory[_RM.PREV_POSITIONS] = {};
		for (const creep of room.find(FIND_CREEPS)) {
			room.memory[_RM.PREV_POSITIONS]![creep.id.toString()] = creep.pos;
		}
	}

	private static recordCreepOccupancies(room: Room): void {
		if (!room.memory[_RM.CREEPS_IN_ROOM]) {
			room.memory[_RM.CREEPS_IN_ROOM] = {};
		}
		const creepsInRoom = room.memory[_RM.CREEPS_IN_ROOM]!;
		for (const tick in creepsInRoom) {
			if (parseInt(tick, 10) < Game.time - ROOM_CREEP_HISTORY_TICKS) {
				delete creepsInRoom[tick];
			}
		}
		creepsInRoom[Game.time] = _.map(room.hostiles, creep => creep.name);
	}

	private static recordSafety(room: Room): void {
		if (!room.memory[_RM.SAFETY]) {
			room.memory[_RM.SAFETY] = {
<<<<<<< HEAD
				safeFor: 0,
				unsafeFor: 0,
				safety1k: 1,
				safety10k: 1,
				tick: Game.time
=======
				[_RM_SAFETY.SAFE_FOR]  : 0,
				[_RM_SAFETY.UNSAFE_FOR]: 0,
				[_RM_SAFETY.SAFETY_1K] : 1,
				[_RM_SAFETY.SAFETY_10K]: 1,
				[_RM_SAFETY.TICK]      : Game.time
>>>>>>> 13266765
			};
		}
		let safety: number;
		const safetyData = room.memory[_RM.SAFETY] as SafetyData;
		if (room.dangerousHostiles.length > 0) {
			safetyData[_RM_SAFETY.SAFE_FOR]  = 0;
			safetyData[_RM_SAFETY.UNSAFE_FOR] += 1;
			safety = 0;
		} else {
			safetyData[_RM_SAFETY.SAFE_FOR]  += 1;
			safetyData[_RM_SAFETY.UNSAFE_FOR] = 0;
			safety = 1;
		}
		// Compute rolling averages
		const dTime = Game.time - safetyData[_RM_SAFETY.TICK];
		safetyData[_RM_SAFETY.SAFETY_1K] = +(irregularExponentialMovingAverage(
			safety, safetyData[_RM_SAFETY.SAFETY_1K], dTime, 1000)).toFixed(5);
		safetyData[_RM_SAFETY.SAFETY_10K] = +(irregularExponentialMovingAverage(
			safety, safetyData[_RM_SAFETY.SAFETY_10K], dTime, 10000)).toFixed(5);
		safetyData[_RM_SAFETY.TICK] = Game.time;
	}

	static getSafetyData(roomName: string): SafetyData {
		if (!Memory.rooms[roomName]) {
			Memory.rooms[roomName] = {};
		}
		if (!Memory.rooms[roomName][_RM.SAFETY]) {
			Memory.rooms[roomName][_RM.SAFETY] = {
<<<<<<< HEAD
				safeFor: 0,
				unsafeFor: 0,
				safety1k: 1,
				safety10k: 1,
				tick: Game.time
=======
				[_RM_SAFETY.SAFE_FOR]  : 0,
				[_RM_SAFETY.UNSAFE_FOR]: 0,
				[_RM_SAFETY.SAFETY_1K] : 1,
				[_RM_SAFETY.SAFETY_10K]: 1,
				[_RM_SAFETY.TICK]      : Game.time
>>>>>>> 13266765
			};
		}
		return Memory.rooms[roomName][_RM.SAFETY]!;
	}

	static isInvasionLikely(room: Room): boolean {
		const data = room.memory[_RM.INVASION_DATA];
		if (!data) return false;
		const harvested = data[_RM_INVASION.HARVESTED];
		const lastSeen = data[_RM_INVASION.LAST_SEEN];
		if (lastSeen > 20000) { // maybe room is surrounded by owned/reserved rooms and invasions aren't possible
			return false;
		}
		switch (room.sources.length) {
			case 1:
				return harvested > 90000;
			case 2:
				return harvested > 75000;
			case 3:
				return harvested > 65000;
			default: // shouldn't ever get here
				return false;
		}
	}

	static roomOwnedBy(roomName: string): string | undefined {
		if (Memory.rooms[roomName] && Memory.rooms[roomName][_RM.CONTROLLER] &&
			Memory.rooms[roomName][_RM.CONTROLLER]![_RM_CTRL.OWNER]) {
			if (Game.time - (Memory.rooms[roomName][_MEM.TICK] || 0) < 25000) { // ownership expires after 25k ticks
				return Memory.rooms[roomName][_RM.CONTROLLER]![_RM_CTRL.OWNER];
			}
		}
	}

	static roomReservedBy(roomName: string): string | undefined {
		if (Memory.rooms[roomName] && Memory.rooms[roomName][_RM.CONTROLLER] &&
			Memory.rooms[roomName][_RM.CONTROLLER]![_RM_CTRL.RESERVATION]) {
			if (Game.time - (Memory.rooms[roomName][_MEM.TICK] || 0) < 10000) { // reservation expires after 10k ticks
				return Memory.rooms[roomName][_RM.CONTROLLER]![_RM_CTRL.RESERVATION]![_RM_CTRL.RES_USERNAME];
			}
		}
	}

	static roomReservationRemaining(roomName: string): number {
		if (Memory.rooms[roomName] && Memory.rooms[roomName][_RM.CONTROLLER] &&
			Memory.rooms[roomName][_RM.CONTROLLER]![_RM_CTRL.RESERVATION]) {
			const ticksToEnd = Memory.rooms[roomName][_RM.CONTROLLER]![_RM_CTRL.RESERVATION]![_RM_CTRL.RES_TICKSTOEND];
			const timeSinceLastSeen = Game.time - (Memory.rooms[roomName][_MEM.TICK] || 0);
			return ticksToEnd - timeSinceLastSeen;
		}
		return 0;
	}

	/**
	 * Find PowerBanks within range of maxRange and power above minPower to mine
	 * Creates directive to mine it
	 * TODO refactor when factory resources come out to be more generic
	 * TODO move to strategist for opportunistic directives
	 */
	private static minePowerBanks(room: Room) {
		const powerSetting = Memory.settings.powerCollection;
		if (powerSetting.enabled && Cartographer.roomType(room.name) == ROOMTYPE_ALLEY) {
			const powerBank = _.first(room.find(FIND_STRUCTURES)
										  .filter(struct => struct.structureType == STRUCTURE_POWER_BANK)) as StructurePowerBank;
			if (powerBank != undefined && powerBank.ticksToDecay > 4000 && powerBank.power >= powerSetting.minPower) {
				// Game.notify(`Looking for power banks in ${room}  found
				// ${powerBank} with power ${powerBank.power} and ${powerBank.ticksToDecay} TTL.`);
				if (DirectivePowerMine.isPresent(powerBank.pos, 'pos')) {
					// Game.notify(`Already mining room ${powerBank.room}!`);
					return;
				}

				const colonies = getAllColonies().filter(colony => colony.level > 6
					&& Game.map.getRoomLinearDistance(colony.name, powerBank.room.name) > powerSetting.maxRange);
				for (const colony of colonies) {
					const route = Game.map.findRoute(colony.room, powerBank.room);
					if (route != -2 && route.length <= powerSetting.maxRange) {
						log.info(`FOUND POWER BANK IN RANGE ${route.length}, STARTING MINING ${powerBank.room}`);
						DirectivePowerMine.create(powerBank.pos);
						return;
					}
				}

			}
		}
	}

	/**
	 * Handle strongholds spawning in SK rooms
	 * Should also eventually loot other people's strongholds that are killed
	 * TODO move to strategist
	 * @param room
	 */
	private static handleStrongholds(room: Room) {
		if (room && Cartographer.roomType(room.name) == ROOMTYPE_SOURCEKEEPER && !!room.invaderCore) {
			const core = room.invaderCore;
			if (DirectiveStronghold.isPresent(core.pos, 'pos')) {
				return;
			}

			const colonies = getAllColonies().filter(colony => colony.level == 8
				&& Game.map.getRoomLinearDistance(colony.name, core.room.name) < 5);
			for (const colony of colonies) {
				const route = Game.map.findRoute(colony.room, core.room);
				if (route != -2  && route.length <= 4) {
					Game.notify(`FOUND STRONGHOLD ${core.level} AT DISTANCE ${route.length}, BEGINNING ATTACK ${core.room}`);
					DirectiveStronghold.createIfNotPresent(core.pos, 'pos');
					return;
				}
			}
		}
	}

	static requestZoneData() {
		const checkOnTick = 123;
		if (Game.time % 1000 == checkOnTick - 2) {
			Segmenter.requestForeignSegment('LeagueOfAutomatedNations', 96);
		} else if (Game.time % 1000 == checkOnTick - 1) {
			const loanData = Segmenter.getForeignSegment();
			if (loanData) {
				Memory.zoneRooms = loanData;
			} else {
				log.error('Empty LOAN data');
			}
		}
	}

	// TODO FIXME XXX necessary evil for now since memory is overloaded
	static cleanRoomMemory() {
		for (const roomName in Memory.rooms) {
			if (Cartographer.roomType(roomName) == 'ALLEY' || roomName.indexOf('E') != -1 || roomName.indexOf('S') != -1) {
				delete Memory.rooms[roomName];
				console.log(roomName);
			}
		}

		const roomsToDelete = [];
		let x = 0;
		for (const roomName in Memory.rooms) {
			let remove = true;
			for (const colonyName in Memory.colonies) {
				if (Game.map.getRoomLinearDistance(roomName, colonyName) <= 2) {
					remove = false;
				}
			}
			if (remove && roomsToDelete.indexOf(roomName) == -1) {
				x++;
				roomsToDelete.push(roomName);
				console.log(x + ') ' + roomName);
				delete Memory.rooms[roomName];
			}
		}
	}
	static autoAttack(room: Room) {
		if (room.my || !Memory.settings.autoAttack || !room.controller
					|| (room.controller && (room.controller.safeMode || room.controller.level == 0 || room.controller.level >= 6))
					|| (Memory.settings.allies).indexOf(_.get(room.controller, ['owner', 'username'])) >= 0
					|| (Memory.settings.autoAttackWhiteList).indexOf(room.name) >= 0) {
			return;
		}

		let sendPairs = false;
		let sendControllerAttack = false;
		let sendOutpostDefense = false;

		const hasSpawn = _.first(room.find(FIND_STRUCTURES).filter(s => s.structureType == STRUCTURE_SPAWN));
		if (hasSpawn != undefined && !DirectivePairDestroy.isPresent(hasSpawn.pos, 'pos')) {
			sendPairs = true;
		} else if(room.controller.pos.availableNeighbors(true).length > 0) {
			if( !DirectiveControllerAttack.isPresent(room.controller.pos, 'pos')) {
				sendControllerAttack = true;
			}
			if (room.hostiles.length > 0 && !DirectiveOutpostDefense.isPresent(room.controller.pos, 'pos')) {
				sendOutpostDefense = true;
			}
		}

		if(sendPairs || sendControllerAttack || sendOutpostDefense) {
			const colonies = getAllColonies().filter(colony => colony.level > 6);
			for (const colony of colonies) {
				const route = Game.map.findRoute(colony.room, room);
				if (sendPairs && route != -2 && route.length <= 12) {
					Game.notify(`Found enemy spawning in range ${route.length}, sending pairs to ${room}`);
					DirectivePairDestroy.create(hasSpawn.pos, { name: 'PairDefend: ' + room.name });
					return;
				}
				if (sendControllerAttack && route != -2 && route.length <= 8) {
					Game.notify(`Found enemy controller in range ${route.length}, sending AttackControllers to ${room}`);
					DirectiveControllerAttack.create(room.controller.pos, { name: 'ControllerAttack: ' + room.name });
					return;
				}
				if (sendOutpostDefense && route != -2 && route.length <= 12) {
					Game.notify(`Found enemy controller with hostile creeps in range ${route.length}, sending OutpostDefense! to ${room}`);
					DirectiveOutpostDefense.create(room.controller.pos, { name: 'OutpostDefend: ' + room.name });
					return;
				}
			}	
		}
	}
	
	static run(): void {
		let alreadyComputedScore = false;
		// this.requestZoneData();
		// If above 2030 kb wipe memory down
		if (Game.time % 375 == 0 || RawMemory.get().length > 2040000) {
			RoomIntel.cleanRoomMemory();
		}

		for (const name in Game.rooms) {

			const room: Room = Game.rooms[name];

			this.markVisible(room);
			this.recordSafety(room);

			// Track invasion data, harvesting, and casualties for all colony rooms and outposts
			if (Overmind.colonyMap[room.name]) { // if it is an owned or outpost room
				this.updateInvasionData(room);
				// this.updateHarvestData(room);
				// this.updateCasualtyData(room);
			}

			// Record previous creep positions (RoomIntel.run() is executed at end of each tick)
			this.recordCreepPositions(room);
			if (room.my) {
				this.recordCreepOccupancies(room);
			}

			// Record location of permanent objects in room and recompute score as needed
			if (Game.time >= (room.memory[_MEM.EXPIRATION] || 0) && Cartographer.roomType(name) != 'ALLEY') {
				this.recordPermanentObjects(room);
				if (!alreadyComputedScore) {
					alreadyComputedScore = this.recomputeScoreIfNecessary(room);
				}
				// Refresh cache
				const recacheTime = room.owner ? OWNED_RECACHE_TIME : RECACHE_TIME;
				room.memory[_MEM.EXPIRATION] = getCacheExpiration(recacheTime, 250);
			}

			if (room.controller && Game.time % 5 == 0) {
				this.recordControllerInfo(room.controller);
			}
			this.minePowerBanks(room);
			this.handleStrongholds(room);
			this.autoAttack(room);
		}
	}

}

// For debugging purposes
global.RoomIntel = RoomIntel;
<|MERGE_RESOLUTION|>--- conflicted
+++ resolved
@@ -2,14 +2,9 @@
 
 import {getAllColonies} from '../Colony';
 import {log} from '../console/log';
-<<<<<<< HEAD
-import {bodyCost} from '../creepSetups/CreepSetup';
-import {isCreep} from '../declarations/typeGuards';
 import {DirectiveOutpostDefense} from '../directives/defense/OutpostDefense';
 import {DirectiveControllerAttack} from '../directives/offense/controllerAttack';
 import {DirectivePairDestroy} from '../directives/offense/pairDestroy';
-=======
->>>>>>> 13266765
 import {DirectivePowerMine} from '../directives/resource/powerMine';
 import {DirectiveStronghold} from '../directives/situational/stronghold';
 import {Segmenter} from '../memory/Segmenter';
@@ -160,13 +155,8 @@
 	private static updateInvasionData(room: Room): void {
 		if (!room.memory[_RM.INVASION_DATA]) {
 			room.memory[_RM.INVASION_DATA] = {
-<<<<<<< HEAD
-				harvested: 0,
-				lastSeen: 0,
-=======
 				[_RM_INVASION.HARVESTED]: 0,
 				[_RM_INVASION.LAST_SEEN]: 0,
->>>>>>> 13266765
 			};
 		}
 		const sources = room.sources;
@@ -182,69 +172,6 @@
 		}
 	}
 
-<<<<<<< HEAD
-	private static updateHarvestData(room: Room): void {
-		if (!room.memory[_RM.HARVEST]) {
-			room.memory[_RM.HARVEST] = {
-				[_ROLLING_STATS.AMOUNT]: 0,
-				[_ROLLING_STATS.AVG10K]: _.sum(room.sources, s => s.energyCapacity / ENERGY_REGEN_TIME),
-				[_ROLLING_STATS.AVG100K]: _.sum(room.sources, s => s.energyCapacity / ENERGY_REGEN_TIME),
-				[_ROLLING_STATS.AVG1M]: _.sum(room.sources, s => s.energyCapacity / ENERGY_REGEN_TIME),
-				[_MEM.TICK]: Game.time,
-			};
-		}
-		const harvest = room.memory[_RM.HARVEST] as RollingStats;
-		for (const source of room.sources) { // TODO: this implicitly assumes all energy is harvested by me
-			if (source.ticksToRegeneration == 1) {
-				const dEnergy = source.energyCapacity - source.energy;
-				const dTime = Game.time - harvest[_MEM.TICK] + 1; // +1 to avoid division by zero errors
-				harvest[_ROLLING_STATS.AMOUNT] += dEnergy;
-				harvest[_ROLLING_STATS.AVG10K] = +(irregularExponentialMovingAverage(
-					dEnergy / dTime, harvest[_ROLLING_STATS.AVG10K], dTime, 10000)).toFixed(7);
-				harvest[_ROLLING_STATS.AVG100K] = +(irregularExponentialMovingAverage(
-					dEnergy / dTime, harvest[_ROLLING_STATS.AVG10K], dTime, 100000)).toFixed(7);
-				harvest[_ROLLING_STATS.AVG1M] = +(irregularExponentialMovingAverage(
-					dEnergy / dTime, harvest[_ROLLING_STATS.AVG10K], dTime, 1000000)).toFixed(7);
-				harvest[_MEM.TICK] = Game.time;
-			}
-		}
-	}
-
-	private static updateCasualtyData(room: Room): void {
-		if (!room.memory[_RM.CASUALTIES]) {
-			room.memory[_RM.CASUALTIES] = {
-				cost: {
-					[_ROLLING_STATS.AMOUNT]: 0,
-					[_ROLLING_STATS.AVG10K]: 0,
-					[_ROLLING_STATS.AVG100K]: 0,
-					[_ROLLING_STATS.AVG1M]: 0,
-					[_MEM.TICK]: Game.time,
-				}
-			};
-		}
-		const casualtiesCost = room.memory[_RM.CASUALTIES]!.cost as RollingStats;
-		for (const tombstone of room.tombstones) {
-			if (tombstone.ticksToDecay == 1) {
-				// record any casualties, which are my creeps which died prematurely
-				if ((tombstone.creep.ticksToLive || 0) > 1 && tombstone.creep.owner.username == MY_USERNAME
-					&& isCreep(tombstone.creep)) {
-					const body = _.map(tombstone.creep.body, part => part.type);
-					const lifetime = body.includes(CLAIM) ? CREEP_CLAIM_LIFE_TIME : CREEP_LIFE_TIME;
-					const dCost = bodyCost(body) * (tombstone.creep.ticksToLive || 0) / lifetime;
-					const dTime = Game.time - casualtiesCost[_MEM.TICK] + 1;
-					casualtiesCost[_ROLLING_STATS.AMOUNT] += dCost;
-					casualtiesCost[_ROLLING_STATS.AVG10K] = +(irregularExponentialMovingAverage(
-						dCost / dTime, casualtiesCost[_ROLLING_STATS.AVG10K], dTime, 10000)).toFixed(7);
-					casualtiesCost[_ROLLING_STATS.AVG100K] = +(irregularExponentialMovingAverage(
-						dCost / dTime, casualtiesCost[_ROLLING_STATS.AVG100K], dTime, 100000)).toFixed(7);
-					casualtiesCost[_ROLLING_STATS.AVG1M] = +(irregularExponentialMovingAverage(
-						dCost / dTime, casualtiesCost[_ROLLING_STATS.AVG1M], dTime, 1000000)).toFixed(7);
-					casualtiesCost[_MEM.TICK] = Game.time;
-				}
-			}
-		}
-	}
-=======
 	// private static updateHarvestData(room: Room): void {
 	// 	if (!room.memory[_RM.HARVEST]) {
 	// 		room.memory[_RM.HARVEST] = {
@@ -306,7 +233,6 @@
 	// 		}
 	// 	}
 	// }
->>>>>>> 13266765
 
 	/**
 	 * Get the pos a creep was in on the previous tick
@@ -342,19 +268,11 @@
 	private static recordSafety(room: Room): void {
 		if (!room.memory[_RM.SAFETY]) {
 			room.memory[_RM.SAFETY] = {
-<<<<<<< HEAD
-				safeFor: 0,
-				unsafeFor: 0,
-				safety1k: 1,
-				safety10k: 1,
-				tick: Game.time
-=======
 				[_RM_SAFETY.SAFE_FOR]  : 0,
 				[_RM_SAFETY.UNSAFE_FOR]: 0,
 				[_RM_SAFETY.SAFETY_1K] : 1,
 				[_RM_SAFETY.SAFETY_10K]: 1,
 				[_RM_SAFETY.TICK]      : Game.time
->>>>>>> 13266765
 			};
 		}
 		let safety: number;
@@ -383,19 +301,11 @@
 		}
 		if (!Memory.rooms[roomName][_RM.SAFETY]) {
 			Memory.rooms[roomName][_RM.SAFETY] = {
-<<<<<<< HEAD
-				safeFor: 0,
-				unsafeFor: 0,
-				safety1k: 1,
-				safety10k: 1,
-				tick: Game.time
-=======
 				[_RM_SAFETY.SAFE_FOR]  : 0,
 				[_RM_SAFETY.UNSAFE_FOR]: 0,
 				[_RM_SAFETY.SAFETY_1K] : 1,
 				[_RM_SAFETY.SAFETY_10K]: 1,
 				[_RM_SAFETY.TICK]      : Game.time
->>>>>>> 13266765
 			};
 		}
 		return Memory.rooms[roomName][_RM.SAFETY]!;
