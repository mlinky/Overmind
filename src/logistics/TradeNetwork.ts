--- conflicted
+++ resolved
@@ -71,18 +71,7 @@
 // Maximum prices I'm willing to pay to buy various resources - based on shard2 market data in June 2018
 // (might not always be up to date)
 export const maxMarketPrices: { [resourceType: string]: number } = {
-<<<<<<< HEAD
-	default             : 2.0,
-	[RESOURCE_HYDROGEN] : 0.3,
-	[RESOURCE_OXYGEN]   : 0.25,
-	[RESOURCE_UTRIUM]   : 0.3,
-	[RESOURCE_LEMERGIUM]: 0.25,
-	[RESOURCE_KEANIUM]  : 0.25,
-	[RESOURCE_ZYNTHIUM] : 0.25,
-	[RESOURCE_CATALYST] : 0.5,
-	[RESOURCE_ENERGY]   : 0.05,
-=======
-	default                          : 5.0,
+	default                          : 2.0,
 	[RESOURCE_HYDROGEN]              : 0.3,
 	[RESOURCE_OXYGEN]                : 0.25,
 	[RESOURCE_UTRIUM]                : 0.3,
@@ -92,7 +81,6 @@
 	[RESOURCE_CATALYST]              : 0.5,
 	[RESOURCE_ENERGY]                : 0.05,
 	[RESOURCE_CATALYZED_GHODIUM_ACID]: 1.2,
->>>>>>> 0875fb3e
 };
 
 export const ERR_NO_ORDER_TO_BUY_FROM = -101;
@@ -127,14 +115,6 @@
 			timeout: 250,
 		},
 		market: {
-<<<<<<< HEAD
-			reserveCredits: 500000,	// Always try to stay above this amount
-			boostCredits  : 550000,	// You can buy boosts directly off market while above this amount
-			energyCredits : 800000, 	// Can buy energy off market if above this amount
-			orders        : {
-				timeout      : 100000,	// Remove orders after this many ticks if remaining amount < cleanupAmount
-				cleanupAmount: 10,		// RemainingAmount threshold to remove expiring orders
-=======
 			resources: {
 				allowBuyT1T2boosts: false, // the market for T1/T2 boosts is unstable; disallow buying this by default
 			},
@@ -143,7 +123,7 @@
 				canPlaceSellOrdersAbove: 2000,
 				canBuyAbove            : 10000,
 				canBuyPassivelyAbove   : 50000,
-				canBuyBoostsAbove      : 5 * Math.max(RESERVE_CREDITS, 1e5),
+				canBuyBoostsAbove      : 5 * Math.max(RESERVE_CREDITS, 1e6),
 				canBuyEnergyAbove      : 10 * Math.max(RESERVE_CREDITS, 1e5),
 			},
 			orders   : {
@@ -161,7 +141,6 @@
 				maxBuyOrderAmount     : 25000,
 				minBuyDirectAmount    : 500,
 				maxBuyDirectAmount    : 10000,
->>>>>>> 0875fb3e
 			}
 		},
 	};
@@ -786,14 +765,6 @@
 			return ERR_CREDIT_THRESHOLDS;
 		}
 
-<<<<<<< HEAD
-			const ordersOfType = _.filter(Game.market.orders, o => o.type == ORDER_BUY && o.resourceType == resource);
-			if (ordersOfType.length < maxOrdersOfType) {
-				const ret = Game.market.createOrder({type:ORDER_BUY,resourceType: resource,price: marketHigh, 
-						totalAmount: amount, roomName: terminal.room.name});
-				this.notify(`${terminal.room.print}: creating buy order for ${resource} at price ${marketHigh}. ` +
-							`Response: ${ret}`);
-=======
 		if (Game.market.credits < TraderJoe.settings.market.credits.canBuyBoostsAbove && Abathur.isBoost(resource)) {
 			log.error(`Credits insufficient to buy boost ${amount} ${resource} to ${terminal.room.print}; ` +
 					  `shouldn't be making this TradeNetwork.buy() request!`);
@@ -816,7 +787,6 @@
 			const result = this.buyDirect(terminal, resource, amount, opts);
 			if (result != ERR_NO_ORDER_TO_BUY_FROM && result != ERR_BUY_DIRECT_PRICE_TOO_HIGH) {
 				return result;
->>>>>>> 0875fb3e
 			}
 			this.notify(`Buy direct request: ${amount} ${resource} to ${printRoomName(terminal.room.name)} ` +
 						`was unsuccessful; allowing fallthrough to TradeNetwork.maintainOrder()`);
@@ -834,30 +804,6 @@
 	/**
 	 * Sell a resource on the market, either through a sell order or directly
 	 */
-<<<<<<< HEAD
-	private maintainSellOrder(terminal: StructureTerminal, resource: ResourceConstant, amount: number,
-							  maxOrdersOfType = Infinity): void {
-		const marketLow = this.memory.cache.sell[resource] ? this.memory.cache.sell[resource].low : undefined;
-		if (!marketLow) {
-			return;
-		}
-		const order = _.find(Game.market.orders,
-							 o => o.type == ORDER_SELL &&
-								  o.resourceType == resource &&
-								  o.roomName == terminal.room.name);
-		if (order) {
-
-			if (order.price > marketLow || (order.price < marketLow && order.remainingAmount == 0)) {
-				const ret = Game.market.changeOrderPrice(order.id, marketLow);
-				this.notify(`${terminal.room.print}: updating sell order price for ${resource} from ` +
-							`${order.price} to ${marketLow}. Response: ${ret}`);
-			}
-			if (order.remainingAmount < 2000 && amount > order.remainingAmount) {
-				const addAmount = (amount - order.remainingAmount);
-				const ret = Game.market.extendOrder(order.id, addAmount);
-				this.notify(`${terminal.room.print}: extending sell order for ${resource} by ${addAmount}.` +
-							` Response: ${ret}`);
-=======
 	sell(terminal: StructureTerminal, resource: ResourceConstant, amount: number, opts: TradeOpts = {}): number {
 
 		_.defaults(opts, defaultTradeOpts);
@@ -872,7 +818,6 @@
 				}
 				this.notify(`Sell direct request: ${amount} ${resource} from ${printRoomName(terminal.room.name)} ` +
 							`was unsuccessful; allowing fallthrough to TradeNetwork.maintainOrder()`);
->>>>>>> 0875fb3e
 			}
 		}
 
@@ -888,21 +833,7 @@
 			return ERR_CREDIT_THRESHOLDS;
 		}
 
-<<<<<<< HEAD
-			const ordersOfType = _.filter(Game.market.orders, o => o.type == ORDER_SELL && o.resourceType == resource);
-			if (ordersOfType.length < maxOrdersOfType) {
-				const ret = Game.market.createOrder({type:ORDER_SELL,resourceType: resource, 
-					price:marketLow,totalAmount: amount,roomName: terminal.room.name});
-				this.notify(`${terminal.room.print}: creating sell order for ${resource} at price ${marketLow}. ` +
-							`Response: ${ret}`);
-			}
-			// else {
-			// 	this.notify(`${terminal.room.print}: cannot create another sell order for ${resource}:` +
-			// 				` too many (${ordersOfType.length})`);
-			// }
-=======
-	}
->>>>>>> 0875fb3e
+	}
 
 	init(): void {
 		if (Game.time - (this.memory.cache.tick || 0) > TraderJoe.settings.cache.timeout) {
