--- conflicted
+++ resolved
@@ -204,27 +204,16 @@
 			delete Memory.profiler;
 		}
 		_.defaults(Memory.settings, {
-<<<<<<< HEAD
-			signature    			: DEFAULT_OVERMIND_SIGNATURE,
-			operationMode			: DEFAULT_OPERATION_MODE,
-			log          			: {},
-			enableVisuals			: true,
-			resourceCollectionMode	: 0,
-			allies					: [MY_USERNAME],
-			autoAttack				: false,
-			autoAttackWhiteList		: [],
-			powerCollection			: {
-				enabled	: false,
-=======
 			signature             : DEFAULT_OVERMIND_SIGNATURE,
 			operationMode         : DEFAULT_OPERATION_MODE,
 			log                   : {},
 			enableVisuals         : true,
 			resourceCollectionMode: 0,
 			allies                : [MY_USERNAME],
-			powerCollection       : {
-				enabled : false,
->>>>>>> 46ff80df
+			autoAttack			  : false,
+			autoAttackWhiteList	  : [],
+			powerCollection		  : {
+				enabled	: false,
 				maxRange: 5,
 				minPower: 5000,
 			},
