import {log} from '../console/log';
import {Roles} from '../creepSetups/setups';
import {isAnyZerg, isPowerZerg, isStandardZerg} from '../declarations/typeGuards';
import {MatrixLib, MatrixOptions} from '../matrix/MatrixLib';
import {profile} from '../profiler/decorator';
import {insideBunkerBounds} from '../roomPlanner/layouts/bunker';
import {rightArrow} from '../utilities/stringConstants';
import {minBy} from '../utilities/utils';
import {Visualizer} from '../visuals/Visualizer';
import {AnyZerg, normalizeAnyZerg} from '../zerg/AnyZerg';
import {Swarm} from '../zerg/Swarm';
import {Zerg} from '../zerg/Zerg';
import {getTerrainCosts, isExit, normalizePos, sameCoord} from './helpers';
import {Pathing, PathOptions} from './Pathing';


export const CROSSING_PORTAL = 21;
export const ERR_CANNOT_PUSH_CREEP = -30;

const REPORT_CPU_THRESHOLD = 750; 	// Report when creep uses more than this amount of CPU over lifetime
const REPORT_SWARM_CPU_THRESHOLD = 1500;

const DEFAULT_STUCK_VALUE = 2;		// Marked as stuck after this many ticks

const STATE_PREV_X = 0;
const STATE_PREV_Y = 1;
const STATE_STUCK = 2;
const STATE_CPU = 3;
const STATE_DEST_X = 4;
const STATE_DEST_Y = 5;
const STATE_DEST_ROOMNAME = 6;
const STATE_CURRENT_X = 7;
const STATE_CURRENT_Y = 8;

export const MovePriorities = {
	[Roles.manager]       : 0, // movement priority 0 means you will never get pushed
	[Roles.queen]         : 2,
	[Roles.bunkerDefender]: 3,
	[Roles.melee]         : 3,
	powerCreep            : 3,
	[Roles.dismantler]    : 4,
	[Roles.ranged]        : 4,
	[Roles.guardMelee]    : 5,
	// [Roles.ranged]: 6,
	[Roles.transport]     : 8,
	[Roles.worker]        : 9,
	default               : 10,
};

export interface MoveOptions {
	// terrainCosts?: {							// terrain costs, determined automatically for creep body if unspecified
	// 	plainCost: number,							// plain costs; typical: 2
	// 	swampCost: number							// swamp costs; typical: 10
	// };											//
	force?: boolean;							// whether to ignore Zerg.blockMovement
	// ignoreCreeps?: boolean;						// ignore pathing around creeps
	ignoreCreepsOnDestination?: boolean; 		// ignore creeps currently standing on the destination
	// ignoreStructures?: boolean;					// ignore pathing around structures
	// preferHighway?: boolean;					// prefer alley-type rooms
	// allowHostile?: boolean;						// allow to path through hostile rooms; origin/destination room excluded
	// avoidSK?: boolean;							// avoid walking within range 4 of source keepers
	range?: number;								// range to approach target
	fleeRange?: number;							// range to flee from targets
	// obstacles?: RoomPosition[];					// don't path through these room positions
	// maxRooms?: number;							// maximum number of rooms to path through
	// route?: Route;								// manually supply the map route to take
	// maxOps?: number;							// pathfinding times out after this many operations
	movingTarget?: boolean;						// appends a direction to path in case creep moves
	stuckValue?: number;						// creep is marked stuck after this many idle ticks
	repathChance?: number;							// probability of repathing on a given tick
	// ensurePath?: boolean;						// can be useful if route keeps being found as incomplete
	noPush?: boolean;							// whether to ignore pushing behavior
	// modifyRoomCallback?: (r: Room, m: CostMatrix) => CostMatrix; // modifications to default cost matrix calculations
	// allowPortals?: boolean;
	// waypoints?: RoomPosition[];					// list of waypoints to visit on the way to target
	pathOpts?: PathOptions;
}


export const getDefaultMoveOptions: () => MoveOptions = () => ({
	pathOpts: {},
});

export interface SwarmMoveOptions {
	range?: number;
	ensureSingleRoom?: boolean;
	ignoreStructures?: boolean;					// ignore pathing around structures
	blockCreeps?: boolean;						// ignore pathing around creeps
	maxOps?: number;							// pathfinding times out after this many operations
	stuckValue?: number;						// creep is marked stuck after this many idle ticks
	maxRooms?: number;							// maximum number of rooms to path through
	repathChance?: number;						// probability of repathing on a given tick
	displayCostMatrix?: boolean;
}

export interface CombatMoveOptions {
	allowExit?: boolean;
	avoidPenalty?: number;
	approachBonus?: number;
	preferRamparts?: boolean;
	requireRamparts?: boolean;
	displayCostMatrix?: boolean;
	displayAvoid?: boolean;
	blockMyCreeps?: boolean;
	blockHostileCreeps?: boolean;
	blockAlliedCreeps?: boolean;
}

export interface MoveState {
	stuckCount: number;
	lastCoord: Coord;
	destination: RoomPosition;
	cpu: number;
	currentXY?: Coord;
}


/**
 * This is the movement library for Overmind. It was originally based on BonzAI's Traveler library, but it has been
 * extensively modified to integrate more tightly with the Overmind framework and add additional functionality.
 */
@profile
export class Movement {

	// Core creep movement functions ===================================================================================

	/**
	 * Move a creep to a destination
	 */
	static goTo(creep: AnyZerg, destination: HasPos | RoomPosition, opts: MoveOptions = {}): number {

		if (creep.blockMovement && !opts.force) {
			return ERR_BUSY;
		}
		if (isStandardZerg(creep)) {
			if (creep.spawning) {
				return NO_ACTION;
			}
			if (creep.fatigue > 0) {
				Movement.circle(creep.pos, 'aqua', .3);
				return ERR_TIRED;
			}
		}

		if (opts.movingTarget) {
			opts.range = 0;
		}

		// Set default options
		_.defaultsDeep(opts, getDefaultMoveOptions());
		const pathOpts = opts.pathOpts as PathOptions; // modifications to pathOpts show up on opts.pathOpts

		// initialize data object
		if (!creep.memory._go) {
			creep.memory._go = {} as MoveData;
		}
		const moveData = creep.memory._go as MoveData;

		// set destination according to waypoint specifications; finalDestination is the true destination
		destination = normalizePos(destination);
		// const finalDestination = destination;

		// if (opts.waypoints) {
		// 	destination = this.getDestination(destination, opts.waypoints, moveData);
		// }

		Pathing.updateRoomStatus(creep.room);

		// Fixes bug that causes creeps to idle on the other side of a room
		if (opts.range != undefined && destination.rangeToEdge <= opts.range) {
			opts.range = Math.min(Math.abs(destination.rangeToEdge - 1), 0);
		}

		// Take care of properties which exist on both moveOpts and pathOpts: if they are specified on both moveOpts
		// and moveOpts.pathOpts then the value of range or fleeRange on moveOpts takes precedence.
		// -> This must be done after the last modification to opts.range and opts.fleeRange!
		if (opts.range != undefined) {
			pathOpts.range = opts.range;
		}
		if (opts.fleeRange != undefined) {
			pathOpts.fleeRange = opts.fleeRange;
		}

		// manage case where creep is nearby destination
		const rangeToDestination = creep.pos.getRangeTo(destination);
		if (opts.range != undefined && rangeToDestination <= opts.range) {
			// if (destination.isEqualTo(finalDestination)) {
			if (creep.pos.isEdge) { // move the creep off the edge tiles to prevent it bouncing
				return creep.moveOffExit(destination);
			} else {
				delete creep.memory._go;
				return NO_ACTION;
			}
			// } else {
			// 	// debug
			// 	console.log(`Destination ${destination} not equal to final destination ${finalDestination}!`);
			// 	if (!moveData.waypointsVisited) {
			// 		moveData.waypointsVisited = [];
			// 	}
			// 	moveData.waypointsVisited.push(destination.name);
			//
			// 	// call goTo again to path to the final destination
			// 	return this.goTo(creep, finalDestination, opts);
			// }
		} else if (rangeToDestination <= 1) {
			// move onto destination
			if (rangeToDestination == 1 && !opts.range) {
				const direction = creep.pos.getDirectionTo(destination);
				if (destination.isWalkable(opts.ignoreCreepsOnDestination)) {
					return creep.move(direction, !!opts.force);
				}
			} else { // at destination
				if (!moveData.fleeWait) {
					delete creep.memory._go;
				}
				return NO_ACTION;
			}
		}

		// // traverse through a portal waypoint or check that has just been traversed
		// if (opts.waypoints && !destination.isEqualTo(finalDestination) && (moveData.portaling == true
		// 																   || creep.pos.getRangeTo(destination) < 2)) {
		// 	const portalTraversed = this.traversePortalWaypoint(creep, destination);
		// 	if (portalTraversed) {
		// 		return this.goTo(creep, finalDestination, opts);
		// 	} else {
		// 		return CROSSING_PORTAL;
		// 	}
		// }

		// handle delay
		if (moveData.delay != undefined) {
			if (moveData.delay <= 0) {
				delete moveData.delay;
			} else {
				moveData.delay--;
				return OK;
			}
		}

		const state = this.deserializeState(moveData, destination);

		// // verify creep is in the location it thinks it should be in
		// if (state.currentXY) {
		// 	let {x, y} = state.currentXY;
		// 	if (!(creep.pos.x == x && creep.pos.y == y)) { // creep thought it would move last tick but didn't
		// 		log.debug(`${creep.print} has gotten off track; deleting path!`);
		// 		delete moveData.path;
		// 	}
		// }

		// uncomment to visualize destination
		// this.circle(destination, "orange");

		// check if creep is stuck
		if (this.isStuck(creep, state)) {
			state.stuckCount++;
			creep.stuckTotal++;
			this.circle(creep.pos, 'magenta', state.stuckCount * .3);
			// pushedCreep = this.pushCreep(creep);
		} else {
			state.stuckCount = 0;
		}

		// handle case where creep is stuck
		if (!opts.stuckValue) {
			opts.stuckValue = DEFAULT_STUCK_VALUE;
		}
<<<<<<< HEAD
		if (creep.stuckTotal > 3 || (state.stuckCount >= options.stuckValue && Math.random() > .5)) {
			creep.stuckTotal = 0;
			options.ignoreCreeps = false;
=======
		if (state.stuckCount >= opts.stuckValue && Math.random() > .5) {
			pathOpts.blockCreeps = true;
>>>>>>> 0875fb3e
			delete moveData.path;
		}

		// delete path cache if destination is different
		if (!destination.isEqualTo(state.destination)) {
			if (opts.movingTarget && state.destination.isNearTo(destination)) {
				moveData.path += state.destination.getDirectionTo(destination);
				state.destination = destination;
			} else {
				delete moveData.path;
			}
		}


		// randomly repath with specified probability
		if (opts.repathChance && Math.random() < opts.repathChance) {
			delete moveData.path;
		}

		// TODO: repath if you are not on expected next position


		// pathfinding
		let newPath = false;
		if (!moveData.path || moveData.path.length == 0) {
			newPath = true;
			if (isStandardZerg(creep) && creep.spawning) {
				return ERR_BUSY;
			}
			state.destination = destination;
			// Compute terrain costs
			if (isPowerZerg(creep)) {
				if (pathOpts.terrainCosts) {
					log.error(`${creep.print}: MoveOptions.terrainCosts not supported by PowerZerg`);
				}
				pathOpts.terrainCosts = {plainCost: 1, swampCost: 1};
			} else if (isStandardZerg(creep)) {
				if (!pathOpts.terrainCosts) {
					pathOpts.terrainCosts = getTerrainCosts(creep.creep);
				}
			} else {
				log.error(`${creep.print} is not Zerg or PowerZerg!`);
			}
			const cpu = Game.cpu.getUsed();

			// creep.debug(`Pathfinding from ${creep.pos} to ${destination} with opts ${JSON.stringify(pathOpts)}`);
			// Pathfinding call ------------------------------------------
			const ret = Pathing.findPath(creep.pos, destination, pathOpts);
			// -----------------------------------------------------------
			// creep.debug(`Pathfinding return: ${print(ret)}`);

			const cpuUsed = Game.cpu.getUsed() - cpu;
			state.cpu = _.round(cpuUsed + state.cpu);
			if (Game.time % 10 == 0 && state.cpu > REPORT_CPU_THRESHOLD) {
				log.alert(`Movement: heavy cpu use: ${creep.name}, cpu: ${state.cpu}, stuckCount ${state.stuckCount}
				, stuckTotal ${creep.stuckTotal}, roleName ${creep.roleName}. ` 
				+ `(${creep.pos.print} ${rightArrow} ${destination.print})`);
				if (creep.roleName === 'scout') {
					log.alert(`Creep ${creep.name} using too much CPU - terminating`);
					creep.suicide();
				}
			}
			let color = 'orange';
			if (ret.incomplete) {
				// uncommenting this is a great way to diagnose creep behavior issues
				log.debug(`Movement: incomplete path for ${creep.print}! ` +
						  `(${creep.pos.print} ${rightArrow} ${destination.print})`);
				color = 'red';
			}
			this.circle(creep.pos, color);
			moveData.path = Pathing.serializePath(creep.pos, ret.path, color);

			const roomsVisited = _.unique(_.map(ret.path, pos => pos.roomName));
			if (!moveData.roomVisibility) {
				moveData.roomVisibility = {};
			}
			for (const roomName of roomsVisited) {
				moveData.roomVisibility[roomName] = !!Game.rooms[roomName];
			}
			state.stuckCount = 0;

		}

		if (!moveData.path || moveData.path.length == 0) {
			this.serializeState(creep, destination, state, moveData);
			return ERR_NO_PATH;
		}

		// push creeps out of the way if needed
		if (!opts.noPush) {
			const obstructingCreep = this.findBlockingCreep(creep);
			if (obstructingCreep && this.shouldPush(creep, obstructingCreep)) {
				const pushedCreep = this.pushCreep(creep, obstructingCreep);
				if (!pushedCreep) {
					this.serializeState(creep, destination, state, moveData);
					return ERR_CANNOT_PUSH_CREEP;
				}
			}
		}

		// consume path
		if (state.stuckCount == 0 && !newPath) {
			moveData.path = moveData.path.substr(1);
		}
		const nextDirection = parseInt(moveData.path[0], 10) as DirectionConstant;

		// predict next coordinate (for verification)
		const nextPos = creep.pos.getPositionAtDirection(nextDirection);

		this.serializeState(creep, destination, state, moveData, {x: nextPos.x, y: nextPos.y});

		return creep.move(nextDirection, !!opts.force);
	}

	// /**
	//  * Gets the effective destination based on the waypoints to travel over and the creep.memory._go object.
	//  * Finds the next waypoint which has not been marked as visited in moveData.
	//  */
	// private static getDestination(destination: RoomPosition, waypoints: RoomPosition[],
	// 							  moveData: MoveData): RoomPosition {
	//
	// 	const waypointsVisited = _.compact(_.map(moveData.waypointsVisited || [],
	// 											 posName => getPosFromString(posName))) as RoomPosition[];
	// 	const nextWaypoint = _.find(waypoints, waypoint => !_.any(waypointsVisited,
	// 															  visited => waypoint.isEqualTo(visited)));
	//
	// 	if (nextWaypoint) {
	// 		return nextWaypoint;
	// 	} else {
	// 		return destination;
	// 	}
	//
	// }

	// /**
	//  * Navigate a creep through a portal
	//  */
	// private static traversePortalWaypoint(creep: AnyZerg, portalPos: RoomPosition): boolean {
	// 	if (creep.pos.roomName == portalPos.roomName && creep.pos.getRangeTo(portalPos) > 1) {
	// 		log.error(`Movement.travelPortalWaypoint() should only be called in range 1 of portal!`);
	// 	}
	//
	// 	const moveData = creep.memory._go || {} as MoveData;
	//
	// 	if (portalPos.room && !portalPos.lookForStructure(STRUCTURE_PORTAL)) {
	// 		log.error(`Portal not found at ${portalPos.print}!`);
	// 		return false;
	// 	}
	//
	// 	moveData.portaling = true;
	// 	const crossed = this.crossPortal(creep, portalPos);
	//
	// 	if (crossed) {
	// 		moveData.portaling = false;
	// 		if (!moveData.waypointsVisited) {
	// 			moveData.waypointsVisited = [];
	// 		}
	// 		moveData.waypointsVisited.push(portalPos.name);
	//
	// 		return true; // done crossing portal
	// 	} else {
	// 		return false; // still trying to cross portal
	// 	}
	//
	// }

	// /**
	//  * Cross a portal that is within range 1 and then step off of the exit portal. Returns true when creep is on the
	//  * other side of the portal and no longer standing on a portal.
	//  */
	// private static crossPortal(creep: AnyZerg, portalPos: RoomPosition): boolean {
	// 	if (Game.map.getRoomLinearDistance(creep.pos.roomName, portalPos.roomName) > 5) {
	// 		// if you're on the other side of the portal
	// 		const creepOnPortal = !!creep.pos.lookForStructure(STRUCTURE_PORTAL);
	// 		if (!creepOnPortal) {
	// 			return true;
	// 		} else {
	// 			creep.moveOffCurrentPos();
	// 			return false;
	// 		}
	// 		// console.log(agent.name + " waiting on other side");
	// 	} else {
	// 		if (creep.pos.getRangeTo(portalPos) > 1) {
	// 			log.error(`Movement.crossPortal() should only be called in range 1 of portal!`);
	// 		} else {
	// 			const dir = creep.pos.getDirectionTo(portalPos);
	// 			creep.move(dir);
	// 		}
	// 		// console.log(agent.name + " traveling to waypoint");
	// 		return false;
	// 	}
	// }

	private static getPushPriority(creep: AnyCreep | AnyZerg): number {
		if (!creep.memory) return MovePriorities.default;
		if (creep.memory._go && creep.memory._go.priority) {
			return creep.memory._go.priority;
		} else {
			if (isPowerZerg(creep)) {
				return MovePriorities.powerCreep;
			} else {
				return MovePriorities[creep.memory.role] || MovePriorities.default;
			}
		}
	}

	private static shouldPush(pusher: AnyCreep | AnyZerg, pushee: AnyCreep | AnyZerg): boolean {
		if (this.getPushPriority(pusher) < this.getPushPriority(pushee)) {
			// pushee less important than pusher
			return true;
		} else if (this.getPushPriority(pushee) == 0) {
			return false;
		} else {
			pushee = normalizeAnyZerg(pushee);
			if (isAnyZerg(pushee)) {
				if (isStandardZerg(pushee)) {
					// pushee is equal or more important than pusher
					if (pushee.task && pushee.task.isWorking) {
						// If creep is doing a task, only push out of way if it can go somewhere else in range
						const targetPos = pushee.task.targetPos;
						const targetRange = pushee.task.settings.targetRange;
						return _.filter(pushee.pos.availableNeighbors().concat(pusher.pos),
										pos => pos.getRangeTo(targetPos) <= targetRange).length > 0;
					} else if (!pushee.isMoving) {
						// push creeps out of the way if they're idling
						return true;
					}
				} else if (isPowerZerg(pushee)) {
					if (!pushee.isMoving) {
						// push creeps out of the way if they're idling
						return true;
					}
				}
			} else {
				return pushee.my;
			}
		}
		return false;
	}

	private static getPushDirection(pusher: AnyZerg | AnyCreep, pushee: AnyZerg | AnyCreep): DirectionConstant {
		const possiblePositions = pushee.pos.availableNeighbors();
		pushee = normalizeAnyZerg(pushee);
		if (isStandardZerg(pushee)) {
			let preferredPositions: RoomPosition[] = [];
			if (pushee.task && pushee.task.isWorking) { // push creeps out of the way when they're doing task
				const targetPos = pushee.task.targetPos;
				const targetRange = pushee.task.settings.targetRange;
				preferredPositions = _.filter(possiblePositions, pos => pos.getRangeTo(targetPos) <= targetRange);
			}
			if (preferredPositions[0]) {
				return pushee.pos.getDirectionTo(preferredPositions[0]);
			}
		} else {
			log.debug(`${pushee.name}@${pushee.pos.print} is not Zerg! (Why?)`);
		}
		return pushee.pos.getDirectionTo(pusher);
	}

	private static findBlockingCreep(creep: AnyZerg): AnyCreep | undefined {
		const nextDir = Pathing.nextDirectionInPath(creep);
		if (nextDir == undefined) return;

		const nextPos = Pathing.positionAtDirection(creep.pos, nextDir);
		if (!nextPos) return;

		return nextPos.lookFor(LOOK_CREEPS)[0];
	}

	/* Push a blocking creep out of the way */
	static pushCreep(creep: AnyZerg, otherCreep: AnyCreep | AnyZerg): boolean {
		if (!otherCreep.memory) return false;
		otherCreep = normalizeAnyZerg(otherCreep);
		const pushDirection = this.getPushDirection(creep, otherCreep);
		const otherData = otherCreep.memory._go as MoveData | undefined;

		// Push the creep and update the state
		const outcome = otherCreep.move(pushDirection);
		const otherNextPos = otherCreep.pos.getPositionAtDirection(pushDirection);
		if (isStandardZerg(otherCreep)) {
			if (outcome == OK) {
				if (otherData && otherData.path && !otherCreep.blockMovement) { // don't add to path unless you moved
					otherData.path = Pathing.oppositeDirection(pushDirection) + otherData.path;
					this.updateStateNextCoord(otherData, otherNextPos);
				}
				otherCreep.blockMovement = true; // TODO: <-- movement bug? what if cmds are procesed in wrong order?
				return true;
			} else {
				return false;
			}
		} else {
			// Shouldn't reach here ideally
			log.warning(`${otherCreep.name}@${otherCreep.pos.print} is not Zerg! (Why?)`);
			if (outcome == OK) {
				if (otherData && otherData.path) {
					otherData.path = Pathing.oppositeDirection(pushDirection) + otherData.path;
					this.updateStateNextCoord(otherData, otherNextPos);
				}
				return true;
			} else {
				return false;
			}
		}
	}


	// TODO: this is bugged somewhere
	/**
	 * Recursively moves creeps out of the way of a position to make room for something, such as a spawning creep.
	 * If suicide is specified and there is no series of move commands that can move a block of creeps out of the way,
	 * the lead blocking creep will suicide. Returns whether the position has been vacated.
	 */
	static vacatePos(pos: RoomPosition, suicide = false): boolean {
		// prevent creeps from moving onto pos
		const nearbyCreeps = _.compact(_.map(pos.findInRange(FIND_MY_CREEPS, 2),
											 creep => Overmind.zerg[creep.name])) as Zerg[];
		_.forEach(nearbyCreeps, creep => creep.blockMovement = true);
		// recurively move creeps off of the position
		const creep = pos.lookFor(LOOK_CREEPS)[0];
		if (!creep) return true;
		const blockingCreep = Overmind.zerg[creep.name];
		if (!blockingCreep) return true;
		const moved = !!this.recursivePush(blockingCreep);
		if (moved) {
			log.debug(`Moved creep ${blockingCreep.name} off of ${blockingCreep.pos.print}.`);
			return true;
		} else {
			if (suicide) {
				log.debug(`Could not move creep ${blockingCreep.name} off of ${blockingCreep.pos.print}! ` +
						  `Suiciding creep! (RIP)`);
				blockingCreep.suicide();
				return true;
			} else {
				log.debug(`Could not move creep ${blockingCreep.name} off of ${blockingCreep.pos.print}!`);
				return false;
			}
		}
	}

	/**
	 * Recursively pushes creeps out of the way of a root position.
	 */
	static recursivePush(creep: Zerg, excludePos: RoomPosition[] = []): RoomPosition | undefined {
		const creepPos = creep.pos;
		let movePos: RoomPosition | undefined = _.find(creepPos.availableNeighbors(),
													   neighbor => !_.any(excludePos, pos => pos.isEqualTo(neighbor)));
		if (movePos) {
			log.debug(`Moving ${creep.name} to ${JSON.stringify(movePos)}`);
			this.goTo(creep, movePos, {force: true});
			creep.blockMovement = true;
			return creepPos;
		} else { // Every position is occupied by a creep
			const availablePositions = _.filter(creepPos.availableNeighbors(true),
												neighbor => !_.any(excludePos, pos => pos.isEqualTo(neighbor)));
			for (const otherPos of availablePositions) {
				const otherCreep = otherPos.lookFor(LOOK_CREEPS)[0];
				if (!otherCreep) continue;
				const otherZerg = Overmind.zerg[otherCreep.name];
				if (!otherZerg) continue;
				movePos = this.recursivePush(otherZerg, excludePos.concat(creepPos));
				if (movePos) {
					this.goTo(creep, movePos, {range: 0, force: true});
					creep.blockMovement = true;
					return creepPos;
				}
			}
		}
	}

	/**
	 * Travel to a room
	 */
	static goToRoom(creep: AnyZerg, roomName: string, options: MoveOptions = {}): number {
		options.range = 20;
		return this.goTo(creep, new RoomPosition(25, 25, roomName), options);
	}

	/**
	 * Travel to a room
	 */
	static goToRoom_swarm(swarm: Swarm, roomName: string, options: SwarmMoveOptions = {}): number {
		options.range = 24 - Math.max(swarm.width, swarm.height);
		return this.swarmMove(swarm, new RoomPosition(25, 25, roomName), options);
	}

	/**
	 * Park a creep off-roads
	 */
	static park(creep: AnyZerg, pos: RoomPosition = creep.pos, maintainDistance = false): number {
		const road = creep.pos.lookForStructure(STRUCTURE_ROAD);
		if (!road) return OK;

		// Move out of the bunker if you're in it
		if (!maintainDistance && creep.colony && creep.colony.bunker && insideBunkerBounds(creep.pos, creep.colony)) {
			return this.goTo(creep, creep.colony.controller.pos);
		}

		let positions = _.sortBy(creep.pos.availableNeighbors(), p => p.getRangeTo(pos));
		if (maintainDistance) {
			const currentRange = creep.pos.getRangeTo(pos);
			positions = _.filter(positions, p => p.getRangeTo(pos) <= currentRange);
		}

		let swampPosition;
		for (const position of positions) {
			if (position.lookForStructure(STRUCTURE_ROAD)) continue;
			const terrain = position.lookFor(LOOK_TERRAIN)[0];
			if (terrain === 'swamp') {
				swampPosition = position;
			} else {
				return creep.move(creep.pos.getDirectionTo(position));
			}
		}

		if (swampPosition) {
			return creep.move(creep.pos.getDirectionTo(swampPosition));
		}

		return this.goTo(creep, pos);
	}

	/**
	 * Moves a creep off of the current tile to the first available neighbor
	 */
	static moveOffCurrentPos(creep: AnyZerg): number | undefined {
		const destinationPos = _.first(creep.pos.availableNeighbors());
		if (destinationPos) {
			const direction = creep.pos.getDirectionTo(destinationPos);
			return creep.move(direction);
		} else {
			log.debug(`${creep.print} can't move off current pos!`);
		}
	}

	/**
	 * Moves onto an exit tile
	 */
	static moveOnExit(creep: AnyZerg): ScreepsReturnCode | undefined {
		if (creep.pos.rangeToEdge > 0) {
			if (isStandardZerg(creep) && creep.fatigue > 0) {
				return;
			}
			const directions = [1, 3, 5, 7, 2, 4, 6, 8] as DirectionConstant[];
			for (const direction of directions) {
				const position = creep.pos.getPositionAtDirection(direction);
				const terrain = position.lookFor(LOOK_TERRAIN)[0];
				if (terrain != 'wall' && position.rangeToEdge == 0) {
					const outcome = creep.move(direction);
					return outcome;
				}
			}
			log.warning(`moveOnExit() assumes nearby exit tile, position: ${creep.pos}`);
			return ERR_NO_PATH;
		}
	}

	/**
	 * Moves off of an exit tile
	 */
	static moveOffExit(creep: AnyZerg, towardPos?: RoomPosition, avoidSwamp = true): ScreepsReturnCode | NO_ACTION {
		if (!creep.pos.isEdge) {
			return NO_ACTION;
		}
		const terrain = creep.room.getTerrain();
		const pos = minBy(creep.pos.neighbors, pos => {
			if (pos.isEdge || !pos.isWalkable()) {
				return false;
			}
			let penalty = 0;
			if (avoidSwamp && terrain.get(pos.x, pos.y) == TERRAIN_MASK_SWAMP) {
				penalty += 10;
			}
			if (towardPos) {
				penalty += pos.getRangeTo(towardPos);
			}
			return penalty;
		});
		if (pos) {
			const direction = creep.pos.getDirectionTo(pos);
			creep.debug(`moving off exit toward ${pos.print}, direction ${direction}`)
			return creep.move(direction);
		} else {
			log.warning(`${creep.print}: cannot move off exit!`);
			return ERR_NO_PATH;
		}
	}

	/**
	 * Moves a pair of creeps; the follower will always attempt to be in the last position of the leader
	 */
	static pairwiseMove(leader: AnyZerg, follower: AnyZerg, target: HasPos | RoomPosition,
						opts = {} as MoveOptions, allowedRange = 1): number | undefined {
		let outcome;
		if (leader.room != follower.room) {
			if (leader.pos.rangeToEdge == 0) {
				// Leader should move off of exit tiles while waiting for follower
				outcome = leader.goTo(target, opts);
			}
			follower.goTo(leader);
			return outcome;
		}

		const range = leader.pos.getRangeTo(follower);
		if (range > allowedRange) {
			// If leader is farther than max allowed range, allow follower to catch up
			if (follower.pos.isEdge && follower.room == leader.room) {
				const goToPos = _.find(follower.pos.availableNeighbors(), pos => pos.isNearTo(leader));
				if (goToPos) {
					follower.goTo(goToPos);
				} else {
					follower.goTo(leader, {pathOpts: {blockCreeps:true}});
				}
			} else {
				follower.goTo(leader, {stuckValue: 1});
			}
		} else if (isStandardZerg(follower) && follower.fatigue == 0) {
			// Leader should move if follower can also move this tick
			outcome = leader.goTo(target, opts);
			if (range == 1) {
				follower.move(follower.pos.getDirectionTo(leader));
			} else {
				follower.goTo(leader, {stuckValue: 1});
			}
		}
		return outcome;
	}

	/**
	 * Moves a swarm to a destination, accounting for group pathfinding
	 */
	static swarmMove(swarm: Swarm, destination: HasPos | RoomPosition, opts: SwarmMoveOptions = {}): number {

		if (swarm.fatigue > 0) {
			Movement.circle(swarm.anchor, 'aqua', .3);
			console.log('tired');
			return ERR_TIRED;
		}

		// Set default options
		_.defaults(opts, {
			range      : 1, // Math.max(swarm.width, swarm.height),
			blockCreeps: false,
			exitCost   : 10,
		});

		// if (options.range! < Math.max(swarm.width, swarm.height)) {
		// 	log.warning(`Range specified is ${options.range}; not allowable for ${swarm.width}x${swarm.height} swarm!`);
		// }

		destination = normalizePos(destination);

		// initialize data object
		if (!swarm.memory._go) {
			swarm.memory._go = {} as MoveData;
		}
		const moveData = swarm.memory._go as MoveData;

		// manage case where creep is nearby destination
		if (opts.range != undefined && swarm.minRangeTo(destination) <= opts.range &&
			swarm.maxRangeTo(destination) <= opts.range + Math.max(swarm.width, swarm.height)) {
			delete swarm.memory._go;
			console.log('no action');
			return NO_ACTION;
		}

		const state = this.deserializeState(moveData, destination);

		// check if swarm is stuck
		let stuck = false;
		if (state.lastCoord !== undefined) {
			if (sameCoord(swarm.anchor, state.lastCoord)) { // didn't move
				stuck = true;
			} else if (isExit(swarm.anchor) && isExit(state.lastCoord)) { // moved against exit
				stuck = true;
			}
		}
		if (stuck) {
			state.stuckCount++;
			this.circle(swarm.anchor, 'magenta', state.stuckCount * .3);
		} else {
			state.stuckCount = 0;
		}

		// handle case where creep is stuck
		if (!opts.stuckValue) {
			opts.stuckValue = DEFAULT_STUCK_VALUE;
		}
		if (state.stuckCount >= opts.stuckValue && Math.random() > .5) {
			opts.blockCreeps = true;
			delete moveData.path;
		}

		// delete path cache if destination is different
		if (!destination.isEqualTo(state.destination)) {
			delete moveData.path;
		}

		if (opts.repathChance && Math.random() < opts.repathChance) {	// randomly repath with some probability
			delete moveData.path;
		}

		// pathfinding
		let newPath = false;
		if (!moveData.path) {
			newPath = true;
			state.destination = destination;
			const cpu = Game.cpu.getUsed();
			// (!) Pathfinding is done here
			const ret = Pathing.findSwarmPath(swarm.anchor, destination, swarm.width, swarm.height, opts);
			const cpuUsed = Game.cpu.getUsed() - cpu;
			state.cpu = _.round(cpuUsed + state.cpu);
			if (Game.time % 10 == 0 && state.cpu > REPORT_SWARM_CPU_THRESHOLD) {
				log.alert(`Movement: heavy cpu use for swarm with ${_.first(swarm.creeps).print}, cpu: ${state.cpu}. ` +
						  `(${swarm.anchor.print} ${rightArrow} ${destination.print})`);
			}
			let color = 'orange';
			if (ret.incomplete) {
				log.debug(`Movement: incomplete path for swarm with ${_.first(swarm.creeps).print}! ` +
						  `(${swarm.anchor.print} ${rightArrow} ${destination.print})`);
				color = 'red';
			}
			this.circle(swarm.anchor, color);
			moveData.path = Pathing.serializePath(swarm.anchor, ret.path, color);
			state.stuckCount = 0;
		}

		// uncomment to visualize destination
		this.circle(destination, 'orange');

		// Serialize state for swarm
		moveData.state = [swarm.anchor.x, swarm.anchor.y, state.stuckCount, state.cpu, destination.x, destination.y,
						  destination.roomName];

		if (!moveData.path || moveData.path.length == 0) {
			console.log(`No path from ${swarm.anchor.print} to ${destination.print}!`);
			return ERR_NO_PATH;
		}

		// consume path
		if (state.stuckCount == 0 && !newPath) {
			moveData.path = moveData.path.substr(1);
		}
		const nextDirection = parseInt(moveData.path[0], 10) as DirectionConstant;

		return swarm.move(nextDirection);
	}

	private static combatMoveCallbackModifier(room: Room, matrix: CostMatrix,
											  approach: PathFinderGoal[], avoid: PathFinderGoal[],
											  options: CombatMoveOptions) {
		// This is only applied once creep is in the target room
		if (!options.allowExit) {
			MatrixLib.blockExits(matrix);
		}
		// Add penalties for things you want to avoid
		_.forEach(avoid, avoidThis => {
			let cost: number;
			let x, y: number;
			for (let dx = -avoidThis.range; dx <= avoidThis.range; dx++) {
				for (let dy = -avoidThis.range; dy <= avoidThis.range; dy++) {
					x = avoidThis.pos.x + dx;
					y = avoidThis.pos.y + dy;
					cost = matrix.get(x, y);
					if (cost < 0xff) {
						cost = Math.min(cost + options.avoidPenalty!, 0xfe);
						matrix.set(x, y, cost);
					}
				}
			}
		});
		// Add bonuses for things you want to approach
		_.forEach(approach, approachThis => {
			let cost: number;
			let x, y: number;
			for (let dx = -approachThis.range; dx <= approachThis.range; dx++) {
				for (let dy = -approachThis.range; dy <= approachThis.range; dy++) {
					x = approachThis.pos.x + dx;
					y = approachThis.pos.y + dy;
					cost = matrix.get(x, y);
					if (cost < 0xff) { // is walkable
						cost = Math.max(cost - options.approachBonus!, 1);
						matrix.set(x, y, cost);
					}
				}
			}
		});
		// Prefer to path into open ramparts
		if (options.preferRamparts) {
			MatrixLib.setWalkableRampartCostToOne(matrix, room);
		}
		return matrix;
	}


	static swarmCombatMove(swarm: Swarm, approach: PathFinderGoal[], avoid: PathFinderGoal[],
						   options: CombatMoveOptions = {}): number {
		_.defaults(options, {
			allowExit     : false,
			avoidPenalty  : 10,
			approachBonus : 5,
			preferRamparts: true,
			blockMyCreeps : true, // todo: is this necessary?
		});

		const debug = false;
		const callback = (roomName: string) => {
			const room = swarm.roomsByName[roomName];
			const matrixOpts: Partial<MatrixOptions> = {
				explicitTerrainCosts: true,
				swarmWidth          : swarm.width,
				swarmHeight         : swarm.height,
				blockExits          : !options.allowExit, // todo: maybe refactor allowExit => blockExits
			};
			let matrix = MatrixLib.getMatrix(roomName, matrixOpts).clone();
			if (room) {
				matrix = matrix.clone();
				if (options.blockMyCreeps) {
					const otherCreeps = _.filter(room.creeps, creep => !_.any(swarm.creeps, c => c.name == creep.name));
					MatrixLib.blockAfterMaxPooling(matrix, otherCreeps, swarm.width, swarm.height);
				}
				// Pathing.blockHostileCreeps(matrix, creep.room);
				Movement.combatMoveCallbackModifier(room, matrix, approach, avoid, options);
				// TODO: ^ needs to take swarm size into account
			}
			if (options.displayCostMatrix) {
				Visualizer.displayCostMatrix(matrix, roomName);
			}
			return matrix;
		};

		let outcome: number = NO_ACTION;

		// Flee from bad things that that you're too close to
		if (avoid.length > 0) {
			const size = Math.max(swarm.width, swarm.height);
			if (_.any(avoid, goal => swarm.minRangeTo(goal) <= goal.range)) {
				const allAvoid = _.flatten(_.map(avoid, goal =>
					_.map(Pathing.getPosWindow(goal.pos, -swarm.width, -swarm.height), pos => ({
						pos  : pos,
						range: goal.range
					})))) as PathFinderGoal[];
				if (options.displayAvoid) {
					const room = swarm.rooms[0];
					for (const avoid of allAvoid) {
						const {x, y} = avoid.pos;
						room.visual.text(avoid.range.toString(), x, y, {color: 'ff0099'});
					}
				}
				const avoidRet = PathFinder.search(swarm.anchor, allAvoid, {
					roomCallback: callback,
					flee        : true,
					maxRooms    : options.allowExit ? 5 : 1,
					plainCost   : 2,
					swampCost   : 10,
				});
				if (avoidRet.path.length > 0) {
					if (debug) Pathing.serializePath(swarm.anchor, avoidRet.path, 'magenta');
					outcome = swarm.move(swarm.anchor.getDirectionTo(avoidRet.path[0]));
					if (outcome == OK) {
						return outcome;
					}
				}
			}
		}

		// Approach things you want to go to if you're out of range of all the baddies
		if (approach.length > 0) {
			if (!_.any(approach, goal => swarm.minRangeTo(goal) <= goal.range)) {
				const allApproach = _.flatten(_.map(approach, goal =>
					_.map(Pathing.getPosWindow(goal.pos, -swarm.width, -swarm.height), pos => ({
						pos  : pos,
						range: goal.range
					})))) as PathFinderGoal[];
				const approachRet = PathFinder.search(swarm.anchor, allApproach, {
					roomCallback: callback,
					maxRooms    : 1,
					plainCost   : 2,
					swampCost   : 10,
				});
				if (approachRet.path.length > 0) {
					if (debug) Pathing.serializePath(swarm.anchor, approachRet.path, 'cyan');
					outcome = swarm.move(swarm.anchor.getDirectionTo(approachRet.path[0]));
					if (outcome == OK) {
						return outcome;
					}
				}
			}
		}

		return outcome;
	}

	static combatMove(creep: Zerg, approach: PathFinderGoal[], avoid: PathFinderGoal[],
					  opts: CombatMoveOptions = {}): number {
		_.defaults(opts, {
			allowExit         : false,
			avoidPenalty      : 10,
			approachBonus     : 5,
			preferRamparts    : true,
			requireRamparts   : false,
			blockMyCreeps     : true, // TODO: is this necessary?
			blockHostileCreeps: false,
			blockAlliedCreeps : false,
		});

		const debug = false;
		const callback = (roomName: string) => {
			const matrixOpts: Partial<MatrixOptions> = {
				blockExits: !opts.allowExit, // todo: maybe refactor allowExit => blockExits
			};
			let matrix = MatrixLib.getMatrix(roomName, matrixOpts);
			if (roomName == creep.room.name) {
				matrix = matrix.clone();
				if (opts.blockMyCreeps) {
					MatrixLib.blockMyCreeps(matrix, creep.room);
				} // TODO: is this necessary?
				if (opts.blockHostileCreeps) {
					MatrixLib.blockHostileCreeps(matrix, creep.room);
				}
				if (opts.blockAlliedCreeps) {
					MatrixLib.blockAlliedCreeps(matrix, creep.room);
				}
				if (opts.preferRamparts) {
					MatrixLib.setWalkableRampartCostToOne(matrix, creep.room);
				}
				if (opts.requireRamparts) {
					MatrixLib.blockNonRamparts(matrix, creep.room);
				}
				Movement.combatMoveCallbackModifier(creep.room, matrix, approach, avoid, opts);
				if (opts.displayCostMatrix) {
					Visualizer.displayCostMatrix(matrix, roomName);
				}
				return matrix;
			} else {
				if (Memory.rooms[roomName] && Memory.rooms[roomName][RMEM.AVOID]) return false;
				return matrix;
			}
		};

		let outcome: number = NO_ACTION;

		// Flee from bad things that that you're too close to
		if (avoid.length > 0) {
			if (_.any(avoid, goal => creep.pos.inRangeToXY(goal.pos.x, goal.pos.y, goal.range))
				&& !creep.inRampart) {
				const avoidRet = PathFinder.search(creep.pos, avoid, {
					roomCallback: callback,
					flee        : true,
					maxRooms    : opts.allowExit ? 5 : 1,
					plainCost   : 2,
					swampCost   : 10,
				});
				if (avoidRet.path.length > 0) {
					if (debug) Pathing.serializePath(creep.pos, avoidRet.path, 'magenta');
					outcome = creep.move(creep.pos.getDirectionTo(avoidRet.path[0]));
					if (outcome == OK) {
						return outcome;
					}
				}
			}
		}

		// Approach things you want to go to if you're out of range of all the baddies
		if (approach.length > 0) {
			if (!_.any(approach, goal => creep.pos.inRangeToXY(goal.pos.x, goal.pos.y, goal.range))) {
				const approachRet = PathFinder.search(creep.pos, approach, {
					roomCallback: callback,
					maxRooms    : 1,
					plainCost   : 2,
					swampCost   : 10,
				});
				if (approachRet.path.length > 0) {
					if (debug) Pathing.serializePath(creep.pos, approachRet.path, 'cyan');
					outcome = creep.move(creep.pos.getDirectionTo(approachRet.path[0]));
					if (outcome == OK) {
						return outcome;
					}
				}
			}
		}

		// Try to maneuver under ramparts if possible
		if ((opts.preferRamparts || opts.requireRamparts) && !creep.inRampart && approach.length > 0) {
			const openRamparts = _.filter(creep.room.walkableRamparts,
										  rampart => _.any(approach,
														   g => rampart.pos.inRangeToXY(g.pos.x, g.pos.y, g.range))
													 && rampart.pos.isWalkable());
			if (openRamparts.length > 0) {
				const ret = PathFinder.search(creep.pos, _.map(openRamparts, r => ({pos: r.pos, range: 0})), {
					roomCallback: callback,
					maxRooms    : 1,
					plainCost   : 2,
					swampCost   : 10,
				});
				if (ret.path.length > 0) {
					if (debug) Pathing.serializePath(creep.pos, ret.path, 'green');
					outcome = creep.move(creep.pos.getDirectionTo(ret.path[0]));
					if (outcome == OK) {
						return outcome;
					}
				}
			}
		}

		return outcome;
	}


	private static invasionMoveCallbackModifier(room: Room, matrix: CostMatrix): CostMatrix {
		// This is only applied once creep is in the target room
		MatrixLib.blockExits(matrix);
		for (const hostile of room.invaders) {
			if (hostile.getActiveBodyparts(RANGED_ATTACK) > 1) {
				MatrixLib.setInRange(matrix, hostile, 3, 1, true);
			} else if (hostile.getActiveBodyparts(ATTACK) > 1) {
				MatrixLib.setInRange(matrix, hostile, 1, 1, true);
			}
		}
		for (const keeper of room.sourceKeepers) {
			MatrixLib.setInRange(matrix, keeper, 3, 10, true);
		}
		for (const lair of room.keeperLairs) {
			if ((lair.ticksToSpawn || Infinity) < 25) {
				MatrixLib.setInRange(matrix, lair, 5, 5, true);
			}
		}
		return matrix;
	}

	/**
	 * Moving routine for guards or sourceReapers in a room with NPC invaders
	 */
	static invasionMove(creep: Zerg, destination: RoomPosition | HasPos, opts: MoveOptions = {}): number {
		_.defaults(opts, getDefaultMoveOptions());
		const dest = normalizePos(destination);
		if (creep.pos.getRangeTo(dest) > 8) {
			opts.repathChance = .1;
			opts.movingTarget = true;
		}
		if (creep.room.name == dest.roomName) {
			_.defaults(opts.pathOpts!, {
				maxRooms          : 1,
				modifyRoomCallback: Movement.invasionMoveCallbackModifier,
			});
		}
		return creep.goTo(dest, opts);
	}

	/**
	 * Kite around enemies in a single room, repathing every tick. More expensive than flee().
	 */
	static kite(creep: AnyZerg, avoidGoals: (RoomPosition | HasPos)[], options: MoveOptions = {}): number | undefined {
		_.defaults(options, {
			fleeRange   : 5,
			terrainCosts: isPowerZerg(creep) ? {plainCost: 1, swampCost: 1} : getTerrainCosts((<Creep>creep.creep)),
		});
		const nextPos = _.first(Pathing.findKitingPath(creep.pos, avoidGoals, options.pathOpts || {}).path);
		if (nextPos) {
			return creep.move(creep.pos.getDirectionTo(nextPos));
		}
	}

	/**
	 * Flee from avoid goals in the room while not re-pathing every tick like kite() does.
	 */
	static flee(creep: AnyZerg, avoidGoals: (RoomPosition | HasPos)[],
				dropEnergy = false, opts: MoveOptions = {}): number | undefined {

		if (avoidGoals.length == 0) {
			return; // nothing to flee from
		}
		const terrainCosts = isPowerZerg(creep) ? {plainCost: 1, swampCost: 1} : getTerrainCosts((<Creep>creep.creep));
		const fleeDefaultOpts: MoveOptions = {pathOpts: {terrainCosts: terrainCosts}};
		_.defaults(opts, fleeDefaultOpts);

		const fleeRange = opts.fleeRange || (terrainCosts.plainCost > 1 ? 8 : 16);
		if (opts.fleeRange == undefined) {
			opts.fleeRange = fleeRange;
			opts.pathOpts!.fleeRange = fleeRange;
		}

		const closest = creep.pos.findClosestByRange(avoidGoals);
		const rangeToClosest = closest ? creep.pos.getRangeTo(closest) : 50;

		if (rangeToClosest > opts.fleeRange) { // Out of range of baddies

			if (!creep.memory._go) {
				return;
			}

			if (creep.pos.isEdge) {
				return creep.moveOffExit();
			}

			// wait until safe
			const moveData = creep.memory._go as MoveData;
			if (moveData.fleeWait != undefined) {
				if (moveData.fleeWait <= 0) {
					// you're safe now
					delete creep.memory._go;
					return;
				} else {
					moveData.fleeWait--;
					return NO_ACTION;
				}
			} else {
				// you're safe
				return;
			}

		} else { // Still need to run away

			// initialize data object
			if (!creep.memory._go) {
				creep.memory._go = {} as MoveData;
			}
			const moveData = creep.memory._go as MoveData;

			moveData.fleeWait = 2;

			// Invalidate path if needed
			if (moveData.path) {
				if (moveData.path.length > 0) {
					const nextDirection = parseInt(moveData.path[0], 10) as DirectionConstant;
					const pos = creep.pos.getPositionAtDirection(nextDirection);
					if (!pos.isEdge) {
						const newClosest = pos.findClosestByRange(avoidGoals);
						if (newClosest && normalizePos(newClosest).getRangeTo(pos) < rangeToClosest) {
							delete moveData.path;
						}
					}
				} else {
					delete moveData.path;
				}
			}

			// Re-calculate path if needed
			if (!moveData.path || !moveData.destination) {
				const ret = Pathing.findFleePath(creep.pos, avoidGoals, opts.pathOpts || {});
				if (ret.path.length == 0) {
					return NO_ACTION;
				}
				moveData.destination = _.last(ret.path);
				moveData.path = Pathing.serializePath(creep.pos, ret.path, 'purple');
			}

			// Call goTo to the final position in path
			return Movement.goTo(creep, derefRoomPosition(moveData.destination), opts);
		}
	}


	private static deserializeState(moveData: MoveData, destination: RoomPosition): MoveState {
		const state = {} as MoveState;
		if (moveData.state) {
			state.lastCoord = {x: moveData.state[STATE_PREV_X], y: moveData.state[STATE_PREV_Y]};
			state.cpu = moveData.state[STATE_CPU];
			state.stuckCount = moveData.state[STATE_STUCK];
			state.destination = new RoomPosition(moveData.state[STATE_DEST_X], moveData.state[STATE_DEST_Y],
												 moveData.state[STATE_DEST_ROOMNAME]);
			if (moveData.state[STATE_CURRENT_X] && moveData.state[STATE_CURRENT_Y]) {
				state.currentXY = {x: moveData.state[STATE_CURRENT_X], y: moveData.state[STATE_CURRENT_Y]};
			}
		} else {
			state.cpu = 0;
			state.destination = destination;
		}
		return state;
	}

	private static serializeState(creep: AnyZerg, destination: RoomPosition, state: MoveState, moveData: MoveData,
								  nextCoord?: Coord | RoomPosition | undefined) {
		if (nextCoord) {
			moveData.state = [creep.pos.x, creep.pos.y, state.stuckCount, state.cpu, destination.x, 
							destination.y, destination.roomName, nextCoord.x, nextCoord.y];
		} else {
			moveData.state = [creep.pos.x, creep.pos.y, state.stuckCount, state.cpu, destination.x,
							 destination.y, destination.roomName];
		}
	}

	/**
	 * Update the currentXY property for a move state
	 */
	private static updateStateNextCoord(moveData: MoveData, nextCoord: Coord | RoomPosition) {
		if (moveData.state) {
			if (moveData.state[STATE_CURRENT_X] != undefined && moveData.state[STATE_CURRENT_Y] != undefined) {
				moveData.state[STATE_CURRENT_X] = nextCoord.x;
				moveData.state[STATE_CURRENT_Y] = nextCoord.y;
			} else if (moveData.state.length == STATE_CURRENT_X) {
				moveData.state.push(nextCoord.x);
				moveData.state.push(nextCoord.y);
			} else {
				// Shouldn't ever reach here
				log.warning(`Invalid moveData.state length!`);
			}
		}
	}

	private static isStuck(creep: AnyZerg, state: MoveState): boolean {
		let stuck = false;
		if (state.lastCoord !== undefined) {
			if (sameCoord(creep.pos, state.lastCoord)) { // didn't move
				stuck = true;
			} else if (isExit(creep.pos) && isExit(state.lastCoord)) { // moved against exit
				stuck = true;
			}
		}
		return stuck;
	}

	/**
	 * Draw a circle
	 */
	private static circle(pos: RoomPosition, color: string, opacity?: number): RoomVisual {
		return new RoomVisual(pos.roomName).circle(pos, {
			radius: .45, fill: 'transparent', stroke: color, strokeWidth: .15, opacity: opacity
		});
	}
}

// Creep.prototype.goTo = function (destination: RoomPosition | HasPos, options?: MoveOptions) {
// 	return Movement.goTo(this, destination, options);
// };
<|MERGE_RESOLUTION|>--- conflicted
+++ resolved
@@ -266,14 +266,8 @@
 		if (!opts.stuckValue) {
 			opts.stuckValue = DEFAULT_STUCK_VALUE;
 		}
-<<<<<<< HEAD
-		if (creep.stuckTotal > 3 || (state.stuckCount >= options.stuckValue && Math.random() > .5)) {
-			creep.stuckTotal = 0;
-			options.ignoreCreeps = false;
-=======
 		if (state.stuckCount >= opts.stuckValue && Math.random() > .5) {
 			pathOpts.blockCreeps = true;
->>>>>>> 0875fb3e
 			delete moveData.path;
 		}
 
