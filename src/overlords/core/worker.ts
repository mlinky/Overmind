--- conflicted
+++ resolved
@@ -1,10 +1,7 @@
 import {$} from '../../caching/GlobalCache';
 import {Colony, ColonyStage, DEFCON} from '../../Colony';
-<<<<<<< HEAD
 import {log} from '../../console/log';
-=======
 import {CreepSetup} from '../../creepSetups/CreepSetup';
->>>>>>> 0875fb3e
 import {Roles, Setups} from '../../creepSetups/setups';
 import {DirectiveNukeResponse} from '../../directives/situational/nukeResponse';
 import {OverlordPriority} from '../../priorities/priorities_overlords';
@@ -44,20 +41,12 @@
 			4       : 5e+4,
 			5       : 1e+5,
 			6       : 5e+5,
-<<<<<<< HEAD
 			7       : 1e+6,
 			8       : 5e+7,
 		},
 		hitTolerance        : 100000, 	// allowable spread in HP
 		extraWorkerThreshold: 300000,	// add extra worker to the pool if we have more energy around
 		fortifyDutyThreshold: 500000,	// ignore fortify duties until this amount of energy is present in the room
-=======
-			7       : 2e+6,
-			8       : 2.1e+7,
-		},
-		hitTolerance        : 100000, 	// allowable spread in HP
-		fortifyDutyThreshold: 250000,	// ignore fortify duties until this amount of energy is present in the room
->>>>>>> 0875fb3e
 	};
 
 	constructor(colony: Colony, priority = OverlordPriority.ownedRoom.work) {
@@ -203,13 +192,8 @@
 					const paveTicks = _.sum(activeRooms,
 											roomName => this.colony.roadLogistics.energyToRepave(roomName));
 					let fortifyTicks = 0;
-<<<<<<< HEAD
 					let extraWorker = 0;
 					if (this.colony.assets.energy > WorkerOverlord.settings.fortifyDutyThreshold) {
-=======
-					const shouldFortify = this.colony.assets.energy > WorkerOverlord.settings.fortifyDutyThreshold;
-					if (shouldFortify) {
->>>>>>> 0875fb3e
 						fortifyTicks = 0.25 * _.sum(this.fortifyBarriers, barrier =>
 							Math.max(0, WorkerOverlord.settings.barrierHits[this.colony.level]
 										- barrier.hits)) / REPAIR_POWER;
