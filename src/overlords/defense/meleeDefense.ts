--- conflicted
+++ resolved
@@ -1,68 +1,3 @@
-<<<<<<< HEAD
-import {CreepSetup} from '../../creepSetups/CreepSetup';
-import {CombatSetups, Roles} from '../../creepSetups/setups';
-import {DirectiveInvasionDefense} from '../../directives/defense/invasionDefense';
-import {CombatIntel} from '../../intel/CombatIntel';
-import {OverlordPriority} from '../../priorities/priorities_overlords';
-import {profile} from '../../profiler/decorator';
-import {boostResources} from '../../resources/map_resources';
-import {CombatZerg} from '../../zerg/CombatZerg';
-import {CombatOverlord} from '../CombatOverlord';
-
-/**
- * Spawns melee defenders to defend against incoming player invasions in an owned room
- */
-@profile
-export class MeleeDefenseOverlord extends CombatOverlord {
-
-	zerglings: CombatZerg[];
-	room: Room;
-
-	static settings = {
-		retreatHitsPercent : 0.75,
-		reengageHitsPercent: 0.95,
-	};
-
-	constructor(directive: DirectiveInvasionDefense, boosted = false, priority = OverlordPriority.defense.meleeDefense) {
-		super(directive, 'meleeDefense', priority, 1);
-		this.zerglings = this.combatZerg(Roles.melee, {
-			boostWishlist: boosted ? [boostResources.tough[3], boostResources.attack[3], 
-			boostResources.move[3], boostResources.heal[3]]
-								   : undefined
-		});
-	}
-
-	private handleDefender(zergling: CombatZerg): void {
-		if (zergling.room.hostiles.length > 0) {
-			zergling.autoCombat(zergling.room.name);
-		}
-	}
-
-	private computeNeededZerglingAmount(setup: CreepSetup, boostMultiplier: number): number {
-		const healAmount = CombatIntel.maxHealingByCreeps(this.room.hostiles);
-		const zerglingDamage = ATTACK_POWER * boostMultiplier * setup.getBodyPotential(ATTACK, this.colony);
-		const towerDamage = this.room.hostiles[0] ? CombatIntel.towerDamageAtPos(this.room.hostiles[0].pos) || 0 : 0;
-		const worstDamageMultiplier = _.min(_.map(this.room.hostiles,
-												creep => CombatIntel.minimumDamageTakenMultiplier(creep)));
-		return Math.ceil(.5 + 1.5 * healAmount / (worstDamageMultiplier * (zerglingDamage + towerDamage + 1)));
-	}
-
-	init() {
-		this.reassignIdleCreeps(Roles.melee);
-		if (this.canBoostSetup(CombatSetups.zerglings.boosted_T3_defense)) {
-			const setup = CombatSetups.zerglings.boosted_T3_defense;
-			this.wishlist(this.computeNeededZerglingAmount(setup, BOOSTS.attack.XUH2O.attack), setup);
-		} else {
-			const setup = CombatSetups.zerglings.default;
-			this.wishlist(this.computeNeededZerglingAmount(setup, 1), setup);
-		}
-	}
-
-	run() {
-		this.autoRun(this.zerglings, zergling => this.handleDefender(zergling));
-	}
-}
-=======
 // import {CombatCreepSetup} from '../../creepSetups/CombatCreepSetup';
 // import {CreepSetup} from '../../creepSetups/CreepSetup';
 // import {CombatSetups, Roles} from '../../creepSetups/setups';
@@ -118,5 +53,4 @@
 // 	run() {
 // 		this.autoRun(this.zerglings, zergling => this.handleDefender(zergling));
 // 	}
-// }
->>>>>>> 0875fb3e
+// }