import { CreepSetup } from 'creepSetups/CreepSetup';
import {$} from '../../caching/GlobalCache';
import {log} from '../../console/log';
import {CombatSetups, Roles} from '../../creepSetups/setups';
import {DirectiveSwarmDestroy} from '../../directives/offense/swarmDestroy';
import {CombatIntel} from '../../intel/CombatIntel';
import {RoomIntel} from '../../intel/RoomIntel';
import {Mem} from '../../memory/Memory';
import {OverlordPriority} from '../../priorities/priorities_overlords';
import {profile} from '../../profiler/decorator';
import {Visualizer} from '../../visuals/Visualizer';
import {CombatZerg} from '../../zerg/CombatZerg';
import {Swarm} from '../../zerg/Swarm';
import {SwarmOverlord} from '../SwarmOverlord';

const DEBUG = false;

/**
 * Spawns squads of attackers and healers to siege a hostile room, moving with swarm logic in a coordinated fashion
 */
@profile
export class SwarmDestroyerOverlord extends SwarmOverlord {

	memory: any;
	directive: DirectiveSwarmDestroy;
	fallback: RoomPosition;
	assemblyPoints: RoomPosition[];
	intel: CombatIntel;
	zerglings: CombatZerg[];
	hydralisks: CombatZerg[];
	healers: CombatZerg[];
	swarms: { [ref: string]: Swarm };

	static settings = {
		retreatHitsPercent : 0.85,
		reengageHitsPercent: 0.95,
	};

	constructor(directive: DirectiveSwarmDestroy, priority = OverlordPriority.offense.destroy) {
		super(directive, 'destroy', priority, 8);
		this.directive = directive;
		this.memory = Mem.wrap(this.directive.memory, this.name);
		this.intel = new CombatIntel(this.directive);
<<<<<<< HEAD

		this.zerglings = this.combatZerg(Roles.melee, {
			notifyWhenAttacked: false,
			boostWishlist     : [boostResources.attack[3], boostResources.tough[3], boostResources.move[3]]
		});

		this.hydralisks = this.combatZerg(Roles.ranged, {
		 	notifyWhenAttacked: false,
		 	boostWishlist     : [boostResources.ranged_attack[3], boostResources.tough[3], boostResources.move[3]]
		});

		this.healers = this.combatZerg(Roles.healer, {
			notifyWhenAttacked: false,
			boostWishlist     : [boostResources.heal[3], boostResources.tough[3], boostResources.move[3],]
		});

=======
		this.zerglings = this.combatZerg(Roles.melee, {notifyWhenAttacked: false});
		// this.hydralisks = this.combatZerg(Roles.ranged, {
		// 	notifyWhenAttacked: false,
		// 	boostWishlist     : [BOOST_TIERS.ranged[3], BOOST_TIERS.tough[3], BOOST_TIERS.move[3]]
		// });
		this.healers = this.combatZerg(Roles.healer, {notifyWhenAttacked: false});
>>>>>>> 0875fb3e
		// Make swarms
		this.makeSwarms();
		// Compute fallback positions and assembly points
		this.fallback = $.pos(this, 'fallback', () =>
			this.intel.findSwarmAssemblyPointInColony({width: 2, height: 2}), 200)!;
		this.assemblyPoints = [];
		for (let i = 0; i < _.keys(this.swarms).length + 1; i++) {
			this.assemblyPoints.push($.pos(this, `assemble_${i}`, () =>
				this.intel.findSwarmAssemblyPointInColony({width: 2, height: 2}, i + 1), 200)!);
		}
	}

	refresh() {
		super.refresh();
		this.memory = Mem.wrap(this.directive.memory, this.name);
		this.makeSwarms();
	}

	makeSwarms(): void {
		this.swarms = {};
		const meleeZerg: CombatZerg[] = [...this.zerglings, ...this.hydralisks, ...this.healers];
		const maxPerSwarm = {[Roles.melee]: 4, [Roles.healer]: 4, [Roles.ranged]: 4};
		const meleeZergBySwarm = _.groupBy(meleeZerg, zerg => zerg.findSwarm(meleeZerg, maxPerSwarm));

		for (const ref in meleeZergBySwarm) {
			if (ref != undefined) {
				if (DEBUG) log.debug(`Making swarm for ${_.map(meleeZergBySwarm[ref], z => z.name)}`);
				this.swarms[ref] = new Swarm(this, ref, meleeZergBySwarm[ref]);
			}
		}
	}

	private handleSwarm(swarm: Swarm, index: number, waypoint = this.directive.pos) {
		// Swarm initially groups up at fallback location
		if (!swarm.memory.initialAssembly) {
			const assemblyPoint = this.assemblyPoints[index] || this.fallback;
			log.debug(`Assembling at ${assemblyPoint.print}`);
			swarm.memory.initialAssembly = swarm.assemble(assemblyPoint);
			return;
		}

		// Swarm has now initially assembled with all members present
		// log.debug(`Done assmbling`);

		const room = swarm.rooms[0];
		if (!room) {
			log.warning(`${this.print} No room! (Why?)`);
		}
		// Siege the room
		const nearbyHostiles = _.filter(room.hostiles, creep => swarm.minRangeTo(creep) <= 3 + 1);
		const attack = _.sum(nearbyHostiles, creep => CombatIntel.getAttackDamage(creep));
		const rangedAttack = _.sum(nearbyHostiles, creep => CombatIntel.getRangedAttackDamage(creep));
		const myDamageMultiplier = CombatIntel.minimumDamageMultiplierForGroup(_.map(swarm.creeps, c => c.creep));

		const canPopShield = (attack + rangedAttack + CombatIntel.towerDamageAtPos(swarm.anchor)) * myDamageMultiplier
							 > _.min(_.map(swarm.creeps, creep => 100 * creep.getActiveBodyparts(TOUGH)));

		if (canPopShield || room.hostileStructures.length == 0 || _.values(this.swarms).length > 1) {
			swarm.autoCombat(this.pos.roomName, waypoint);
		} else {
			swarm.autoSiege(this.pos.roomName, waypoint);
		}
	}

	init() {
		// let numSwarms = this.directive.memory.amount || 1;
		let numSwarms = 1;
		if (RoomIntel.inSafeMode(this.pos.roomName)) {
			numSwarms = 0;
		}

		const zerglingPriority = this.zerglings.length <= this.healers.length ? this.priority - 0.1 : this.priority + 0.1;
<<<<<<< HEAD
		const healerPriority = this.healers.length < this.zerglings.length ? this.priority - 0.1 : this.priority + 0.1;
		const hydraliskPriority = this.hydralisks.length <= this.healers.length ? this.priority - 0.1 : this.priority + 0.1;
		let zerglingSetup: CreepSetup;
		let healerSetup: CreepSetup;
		let hydraliskSetup: CreepSetup;

		if (this.directive.testMode) {
			zerglingSetup = CombatSetups.zerglings.basic;
			healerSetup = CombatSetups.healers.basic;
			hydraliskSetup = CombatSetups.hydralisks.basic;
	
		} else {
			zerglingSetup = this.canBoostSetup(CombatSetups.zerglings.boosted_T3) ? CombatSetups.zerglings.boosted_T3
																						: CombatSetups.zerglings.default;

			healerSetup = this.canBoostSetup(CombatSetups.healers.boosted_T3) ? CombatSetups.healers.boosted_T3
																					: CombatSetups.healers.default;
=======
		const zerglingSetup = CombatSetups.zerglings.boosted.armored;

		const healerPriority = this.healers.length < this.zerglings.length ? this.priority - 0.1 : this.priority + 0.1;
		const healerSetup = CombatSetups.transfusers.boosted.armored;

		const hydraliskPriority = this.healers.length < this.zerglings.length ? this.priority - 0.1 : this.priority + 0.1;
		const hydraliskSetup = CombatSetups.hydralisks.boosted.armored;
>>>>>>> 0875fb3e

			hydraliskSetup = this.canBoostSetup(CombatSetups.hydralisks.siege_T3) ? CombatSetups.hydralisks.siege_T3
																						: CombatSetups.hydralisks.default;

		}

		const swarmConfig = [{setup: zerglingSetup, amount: this.directive.swarmConfig.zerg, priority: zerglingPriority},
							 {setup: healerSetup, amount: this.directive.swarmConfig.heal, priority: healerPriority},
							 {setup: hydraliskSetup, amount: this.directive.swarmConfig.hydra, priority: hydraliskPriority}];

		this.swarmWishlist(numSwarms, swarmConfig);

	}

	run() {
		this.autoRun(this.zerglings, zergling => undefined); // zergling => undefined is to handle boosting
		this.autoRun(this.healers, healer => undefined);
		this.autoRun(this.hydralisks, hydralisk => undefined);
		// Run swarms in order
		const refs = _.keys(this.swarms).sort();
		let i = 0;
		for (const ref of refs) {
			this.handleSwarm(this.swarms[ref], i);
			i++;
		}
	}

	visuals() {
		Visualizer.marker(this.fallback, {color: 'green'});
		for (const ref in this.swarms) {
			const swarm = this.swarms[ref];
			Visualizer.marker(swarm.anchor, {color: 'blue'});
			if (swarm.target) {
				Visualizer.marker(swarm.target.pos, {color: 'orange'});
			}
		}
	}
}<|MERGE_RESOLUTION|>--- conflicted
+++ resolved
@@ -41,31 +41,12 @@
 		this.directive = directive;
 		this.memory = Mem.wrap(this.directive.memory, this.name);
 		this.intel = new CombatIntel(this.directive);
-<<<<<<< HEAD
-
-		this.zerglings = this.combatZerg(Roles.melee, {
-			notifyWhenAttacked: false,
-			boostWishlist     : [boostResources.attack[3], boostResources.tough[3], boostResources.move[3]]
-		});
-
-		this.hydralisks = this.combatZerg(Roles.ranged, {
-		 	notifyWhenAttacked: false,
-		 	boostWishlist     : [boostResources.ranged_attack[3], boostResources.tough[3], boostResources.move[3]]
-		});
-
-		this.healers = this.combatZerg(Roles.healer, {
-			notifyWhenAttacked: false,
-			boostWishlist     : [boostResources.heal[3], boostResources.tough[3], boostResources.move[3],]
-		});
-
-=======
 		this.zerglings = this.combatZerg(Roles.melee, {notifyWhenAttacked: false});
 		// this.hydralisks = this.combatZerg(Roles.ranged, {
 		// 	notifyWhenAttacked: false,
 		// 	boostWishlist     : [BOOST_TIERS.ranged[3], BOOST_TIERS.tough[3], BOOST_TIERS.move[3]]
 		// });
 		this.healers = this.combatZerg(Roles.healer, {notifyWhenAttacked: false});
->>>>>>> 0875fb3e
 		// Make swarms
 		this.makeSwarms();
 		// Compute fallback positions and assembly points
@@ -138,25 +119,6 @@
 		}
 
 		const zerglingPriority = this.zerglings.length <= this.healers.length ? this.priority - 0.1 : this.priority + 0.1;
-<<<<<<< HEAD
-		const healerPriority = this.healers.length < this.zerglings.length ? this.priority - 0.1 : this.priority + 0.1;
-		const hydraliskPriority = this.hydralisks.length <= this.healers.length ? this.priority - 0.1 : this.priority + 0.1;
-		let zerglingSetup: CreepSetup;
-		let healerSetup: CreepSetup;
-		let hydraliskSetup: CreepSetup;
-
-		if (this.directive.testMode) {
-			zerglingSetup = CombatSetups.zerglings.basic;
-			healerSetup = CombatSetups.healers.basic;
-			hydraliskSetup = CombatSetups.hydralisks.basic;
-	
-		} else {
-			zerglingSetup = this.canBoostSetup(CombatSetups.zerglings.boosted_T3) ? CombatSetups.zerglings.boosted_T3
-																						: CombatSetups.zerglings.default;
-
-			healerSetup = this.canBoostSetup(CombatSetups.healers.boosted_T3) ? CombatSetups.healers.boosted_T3
-																					: CombatSetups.healers.default;
-=======
 		const zerglingSetup = CombatSetups.zerglings.boosted.armored;
 
 		const healerPriority = this.healers.length < this.zerglings.length ? this.priority - 0.1 : this.priority + 0.1;
@@ -164,7 +126,6 @@
 
 		const hydraliskPriority = this.healers.length < this.zerglings.length ? this.priority - 0.1 : this.priority + 0.1;
 		const hydraliskSetup = CombatSetups.hydralisks.boosted.armored;
->>>>>>> 0875fb3e
 
 			hydraliskSetup = this.canBoostSetup(CombatSetups.hydralisks.siege_T3) ? CombatSetups.hydralisks.siege_T3
 																						: CombatSetups.hydralisks.default;
