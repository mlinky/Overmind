/**
 * Default ordering for processing spawning requests and prioritizing overlords
 */
export let OverlordPriority = {
	emergency: {				// Colony-wide emergencies such as a catastrohic crash
		bootstrap: 0
	},

	core: {						// Functionality related to spawning more creeps
		queen  : 100,
		manager: 101,
	},

	defense: {					// Defense of local and remote rooms
		meleeDefense : 200,
		rangedDefense: 201,
	},

	warSpawnCutoff: 299, 		// Everything past this is non-critical and won't be spawned in case of emergency

	offense: {					// Offensive operations like raids or sieges
		destroy         : 300,
		healPoint       : 301,
		siege           : 302,
		controllerAttack: 399,
	},

	colonization: { 			// Colonizing new rooms
		claim  : 400,
		pioneer: 401,
		remoteUpgrading: 410,
	},

	priorityOwnedRoom: {		// Situationally prioritized in-room operations
		priorityUpgrade: 450,
		priorityTransport: 451,
	},

	ownedRoom: { 				// Operation of an owned room
		firstTransport: 500,		// High priority to spawn the first transporter
		mine          : 501,
		work          : 502,
		mineralRCL8   : 503,
		transport     : 510,		// Spawn the rest of the transporters
		mineral       : 520
	},

	outpostDefense: {
		outpostDefense: 550,
		guard         : 551,
	},

<<<<<<< HEAD
	maintenance: {				// Used for wall tidying
		wallDestroy   :580,
		dismantle     :581,
	},

	upgrading: {				// Spawning upgraders
		upgrade: 600,
=======
	outpostOffense: {
		harass      : 560,
		roomPoisoner: 561,
>>>>>>> 0875fb3e
	},

	upgrading: {				// Spawning upgraders
		upgrade        : 600,
	},

	collectionUrgent: { 		// Collecting resources that are time sensitive, like decaying resources on ground
		haul: 700
	},

	throttleThreshold: 799,  	// Everything past this may be throttled in the event of low CPU

	scouting: {
		stationary  : 800,
		randomWalker: 801
	},

	remoteRoom: { 				// Operation of a remote room. Allows colonies to restart one room at a time.
		reserve      : 900,
		mine         : 901,
		roomIncrement: 5, 			// remote room priorities are incremented by this for each outpost
	},

	remoteSKRoom: {
		sourceReaper : 1000,
		mineral      : 1001,
		mine         : 1002,
		roomIncrement: 5,
	},

	powerMine: {
		cool         : 1050,
		drill        : 1051,
		roomIncrement: 5
	},

	tasks: {				// Non-urgent tasks, such as collection from a deserted storage
		haul     : 1100,
		dismantle: 1101
	},

	default: 99999				// Default overlord priority to ensure it gets run last
};<|MERGE_RESOLUTION|>--- conflicted
+++ resolved
@@ -50,19 +50,14 @@
 		guard         : 551,
 	},
 
-<<<<<<< HEAD
+	outpostOffense: {
+		harass      : 560,
+		roomPoisoner: 561,
+	},
+
 	maintenance: {				// Used for wall tidying
 		wallDestroy   :580,
 		dismantle     :581,
-	},
-
-	upgrading: {				// Spawning upgraders
-		upgrade: 600,
-=======
-	outpostOffense: {
-		harass      : 560,
-		roomPoisoner: 561,
->>>>>>> 0875fb3e
 	},
 
 	upgrading: {				// Spawning upgraders
