import {Colony, getAllColonies} from '../Colony';
import {maxMarketPrices, TraderJoe} from '../logistics/TradeNetwork';
import {Mem} from '../memory/Memory';
import {profile} from '../profiler/decorator';
import {mergeSum, minMax, onPublicServer} from '../utilities/utils';
import {REAGENTS} from './map_resources';

export const priorityStockAmounts: { [key: string]: number } = {
	XGHO2: 1000,	// (-70 % dmg taken)
	XLHO2: 1000, 	// (+300 % heal)
	XZHO2: 1000, 	// (+300 % fat decr - speed)
	XZH2O: 1000, 	// (+300 % dismantle)
	XKHO2: 1000, 	// (+300 % ranged attack)
	XUH2O: 1000, 	// (+300 % attack)
	GHO2 : 1000, 	// (-50 % dmg taken)
	LHO2 : 1000, 	// (+200 % heal)
	ZHO2 : 1000, 	// (+200 % fat decr - speed)
	ZH2O : 1000, 	// (+200 % dismantle)
	UH2O : 1000, 	// (+200 % attack)
	KHO2 : 1000, 	// (+200 % ranged attack)
	GO   : 1000, 	// (-30 % dmg taken)
	LO   : 1000, 	// (+100 % heal)
	ZO   : 1000, 	// (+100 % fat decr - speed)
	ZH   : 1000, 	// (+100 % dismantle)
	UH   : 1000, 	// (+100 % attack)
	KO   : 1000, 	// (+100 % ranged attack)
	G    : 2000, 	// For nukes and common compounds
};

export const wantedStockAmounts: { [key: string]: number } = {
	UH   : 3000, 	// (+100 % attack)
	KO   : 3000, 	// (+100 % ranged attack)
	XGHO2: 10000, 	// (-70 % dmg taken)
	XLHO2: 10000, 	// (+300 % heal)
	XZHO2: 6000, 	// (+300 % fat decr - speed)
	XZH2O: 6000, 	// (+300 % dismantle)
	XKHO2: 8000, 	// (+300 % ranged attack)
	XUH2O: 8000, 	// (+300 % attack)
	G    : 5000, 	// For nukes
	XLH2O: 3000, 	// (+100 % build and repair)
	LH   : 3000, 	// (+50 % build and repair)
	XUHO2: 3000, 	// (+600 % harvest)
	XKH2O: 3000, 	// (+300 % carry)
	ZK   : 800,	// intermediate
	UL   : 800,	// intermediate
	GH   : 800,	// (+50 % upgrade)
	KH   : 800,	// (+100 % carry)
	OH   : 800,	// intermediate
	GH2O : 800,	// (+80 % upgrade)
	LH2O : 800,	// (+80 % build and repair)
	KH2O : 800,	// (+200 % carry)
	XGH2O: 12000,	// (+100 % upgrade)
};

export const baseStockAmounts: { [key: string]: number } = {
	[RESOURCE_CATALYST] : 5000,
	[RESOURCE_ZYNTHIUM] : 5000,
	[RESOURCE_LEMERGIUM]: 5000,
	[RESOURCE_KEANIUM]  : 5000,
	[RESOURCE_UTRIUM]   : 5000,
	[RESOURCE_OXYGEN]   : 5000,
	[RESOURCE_HYDROGEN] : 5000
};

export interface Reaction {
	mineralType: string;
	amount: number;
}

// Compute priority and wanted stock
const _priorityStock: Reaction[] = [];
for (const resourceType in priorityStockAmounts) {
	const stock = {
		mineralType: resourceType,
		amount     : priorityStockAmounts[resourceType]
	};
	_priorityStock.push(stock);
}

const _wantedStock: Reaction[] = [];
for (const resourceType in wantedStockAmounts) {
	const stock = {
		mineralType: resourceType,
		amount     : wantedStockAmounts[resourceType]
	};
	_wantedStock.push(stock);
}

export const priorityStock = _priorityStock;
export const wantedStock = _wantedStock;

interface AbathurMemory {
	sleepUntil: number;
}

const AbathurMemoryDefaults = {
	sleepUntil: 0
};

/**
 * Abathur is responsible for the evolution of the swarm and directs global production of minerals. Abathur likes
 * efficiency, XGHO2, and high lab uptime, and dislikes pronouns.
 */
@profile
export class Abathur {

	colony: Colony;
	memory: AbathurMemory;
	priorityStock: Reaction[];
	wantedStock: Reaction[];
	assets: { [resourceType: string]: number };

	private _globalAssets: { [resourceType: string]: number };

	static settings = {
		minBatchSize: 100,	// anything less than this wastes time
		maxBatchSize: 800, 	// manager/queen carry capacity
		sleepTime   : 100,  // sleep for this many ticks once you can't make anything
	};

	constructor(colony: Colony) {
		this.colony = colony;
		this.memory = Mem.wrap(this.colony.memory, 'abathur', AbathurMemoryDefaults);
		this.priorityStock = priorityStock;
		this.wantedStock = wantedStock;
		this.assets = colony.assets;
	}

	refresh() {
		this.memory = Mem.wrap(this.colony.memory, 'abathur', AbathurMemoryDefaults);
		this.assets = this.colony.assets;
	}

	/**
	 * Summarizes the total of all resources currently in a colony store structure
	 */
	private computeGlobalAssets(): { [resourceType: string]: number } {
		const colonyAssets: { [resourceType: string]: number }[] = [];
		for (const colony of getAllColonies()) {
			colonyAssets.push(colony.assets);
		}
		return mergeSum(colonyAssets);
	}

	get globalAssets(): { [resourceType: string]: number } {
		if (!this._globalAssets) {
			this._globalAssets = this.computeGlobalAssets();
		}
		return this._globalAssets;
	}

	private canReceiveBasicMineralsForReaction(mineralQuantities: { [resourceType: string]: number },
											   amount: number): boolean {
		for (const mineral in mineralQuantities) {
			if (!this.someColonyHasExcess(<ResourceConstant>mineral, mineralQuantities[mineral])) {
				return false;
			}
		}
		return true;
	}


	private canBuyBasicMineralsForReaction(mineralQuantities: { [resourceType: string]: number }): boolean {
		if (Game.market.credits < TraderJoe.settings.market.reserveCredits) {
			return false;
		}
		for (const mineral in mineralQuantities) {
			let maxPrice = maxMarketPrices[mineral] || maxMarketPrices.default;
			if (!onPublicServer()) {
				maxPrice = Infinity;
			}
			if (Overmind.tradeNetwork.priceOf(<ResourceConstant>mineral) > maxPrice) {
				return false;
			}
		}
		return true;
	}

	private hasExcess(mineralType: ResourceConstant, excessAmount = 0): boolean {
		return this.assets[mineralType] - excessAmount > Math.max((wantedStockAmounts[mineralType] || 0),
																  (priorityStockAmounts[mineralType] || 0));
	}

	private someColonyHasExcess(mineralType: ResourceConstant, excessAmount = 0): boolean {
		return _.any(getAllColonies(), colony => colony.abathur.hasExcess(mineralType, excessAmount));
	}

	/**
	 * Generate a queue of reactions to produce the most needed compound
	 */
	getReactionQueue(verbose = false): Reaction[] {
		// Return nothing if you are sleeping; prevents wasteful reaction queue calculations
		if (Game.time < this.memory.sleepUntil) {
			return [];
		}
		// Compute the reaction queue for the highest priority item that you should be and can be making
		const stocksToCheck = [priorityStockAmounts, wantedStockAmounts];
		for (const stocks of stocksToCheck) {
			for (const resourceType in stocks) {
				const amountOwned = this.assets[resourceType] || 0;
				const amountNeeded = stocks[resourceType];
				if (amountOwned < amountNeeded) { // if there is a shortage of this resource
					const reactionQueue = this.buildReactionQueue(<ResourceConstant>resourceType,
																amountNeeded - amountOwned, verbose);
<<<<<<< HEAD
					let missingBaseMinerals = this.getMissingBasicMinerals(reactionQueue, verbose);
=======
					const missingBaseMinerals = this.getMissingBasicMinerals(reactionQueue);
>>>>>>> 800889fa
					if (!_.any(missingBaseMinerals)
						|| this.canReceiveBasicMineralsForReaction(missingBaseMinerals, amountNeeded + 1000)
						|| this.canBuyBasicMineralsForReaction(missingBaseMinerals)) {
						return reactionQueue;
					} else {
						if (verbose) console.log(`Missing minerals for ${resourceType}: ${JSON.stringify(missingBaseMinerals)}`);
					}
				}
			}
		}
		// If there's nothing you can make, sleep for 100 ticks
		this.memory.sleepUntil = Game.time + Abathur.settings.sleepTime;
		return [];
	}

	/**
	 * Build a reaction queue for a target compound
	 */
	private buildReactionQueue(mineral: ResourceConstant, amount: number, verbose = false): Reaction[] {
		amount = minMax(amount, Abathur.settings.minBatchSize, Abathur.settings.maxBatchSize);
		if (verbose) console.log(`Abathur@${this.colony.room.print}: building reaction queue for ${amount} ${mineral}`);
		let reactionQueue: Reaction[] = [];
		for (const ingredient of this.ingredientsList(mineral)) {
			let productionAmount = amount;
			if (ingredient != mineral) {
				if (verbose) console.log(`productionAmount: ${productionAmount}, assets: ${this.assets[ingredient]}`);
				productionAmount = Math.max(productionAmount - (this.assets[ingredient] || 0), 0);
			}
			productionAmount = Math.min(productionAmount, Abathur.settings.maxBatchSize);
			reactionQueue.push({mineralType: ingredient, amount: productionAmount});
		}
		if (verbose) console.log(`Pre-trim queue: ${JSON.stringify(reactionQueue)}`);
		reactionQueue = this.trimReactionQueue(reactionQueue);
		if (verbose) console.log(`Post-trim queue: ${JSON.stringify(reactionQueue)}`);
		reactionQueue = _.filter(reactionQueue, rxn => rxn.amount > 0);
		if (verbose) console.log(`Final queue: ${JSON.stringify(reactionQueue)}`);
		return reactionQueue;
	}

	/**
	 * Trim a reaction queue, reducing the amounts of precursor compounds which need to be produced
	 */
	private trimReactionQueue(reactionQueue: Reaction[]): Reaction[] {
		// Scan backwards through the queue and reduce the production amount of subsequently baser resources as needed
		reactionQueue.reverse();
		for (const reaction of reactionQueue) {
			const [ing1, ing2] = REAGENTS[reaction.mineralType];
			const precursor1 = _.findIndex(reactionQueue, rxn => rxn.mineralType == ing1);
			const precursor2 = _.findIndex(reactionQueue, rxn => rxn.mineralType == ing2);
			for (const index of [precursor1, precursor2]) {
				if (index != -1) {
					if (reactionQueue[index].amount == 0) {
						reactionQueue[index].amount = 0;
					} else {
						reactionQueue[index].amount = minMax(reaction.amount, Abathur.settings.minBatchSize,
															 reactionQueue[index].amount);
					}
				}
			}
		}
		reactionQueue.reverse();
		return reactionQueue;
	}

	/**
	 * Figure out which basic minerals are missing and how much
	 */
<<<<<<< HEAD
	getMissingBasicMinerals(reactionQueue: Reaction[], verbose = false): { [resourceType: string]: number } {
		let requiredBasicMinerals = this.getRequiredBasicMinerals(reactionQueue);
		if (verbose) console.log(`Required basic minerals: ${JSON.stringify(requiredBasicMinerals)}`);
		if (verbose) console.log(`assets: ${JSON.stringify(this.assets)}`);
		let missingBasicMinerals: { [resourceType: string]: number } = {};
		for (let mineralType in requiredBasicMinerals) {
			let amountMissing = requiredBasicMinerals[mineralType] - (this.assets[mineralType] || 0);
=======
	getMissingBasicMinerals(reactionQueue: Reaction[]): { [resourceType: string]: number } {
		const requiredBasicMinerals = this.getRequiredBasicMinerals(reactionQueue);
		const missingBasicMinerals: { [resourceType: string]: number } = {};
		for (const mineralType in requiredBasicMinerals) {
			const amountMissing = requiredBasicMinerals[mineralType] - (this.assets[mineralType] || 0);
>>>>>>> 800889fa
			if (amountMissing > 0) {
				missingBasicMinerals[mineralType] = amountMissing;
			}
		}
		if (verbose) console.log(`Missing basic minerals: ${JSON.stringify(missingBasicMinerals)}`);
		return missingBasicMinerals;
	}

	/**
	 * Get the required amount of basic minerals for a reaction queue
	 */
	private getRequiredBasicMinerals(reactionQueue: Reaction[]): { [resourceType: string]: number } {
		const requiredBasicMinerals: { [resourceType: string]: number } = {
			[RESOURCE_HYDROGEN] : 0,
			[RESOURCE_OXYGEN]   : 0,
			[RESOURCE_UTRIUM]   : 0,
			[RESOURCE_KEANIUM]  : 0,
			[RESOURCE_LEMERGIUM]: 0,
			[RESOURCE_ZYNTHIUM] : 0,
			[RESOURCE_CATALYST] : 0,
		};
		for (const reaction of reactionQueue) {
			const ingredients = REAGENTS[reaction.mineralType];
			for (const ingredient of ingredients) {
				if (!REAGENTS[ingredient]) { // resource is base mineral
					requiredBasicMinerals[ingredient] += reaction.amount;
				}
			}
		}
		return requiredBasicMinerals;
	}

	/**
	 * Recursively generate a list of ingredients required to produce a compound
	 */
	private ingredientsList(mineral: ResourceConstant): ResourceConstant[] {
		if (!REAGENTS[mineral] || _.isEmpty(mineral)) {
			return [];
		} else {
			return this.ingredientsList(REAGENTS[mineral][0])
					   .concat(this.ingredientsList(REAGENTS[mineral][1]),
							   mineral);
		}
	}

}<|MERGE_RESOLUTION|>--- conflicted
+++ resolved
@@ -202,11 +202,8 @@
 				if (amountOwned < amountNeeded) { // if there is a shortage of this resource
 					const reactionQueue = this.buildReactionQueue(<ResourceConstant>resourceType,
 																amountNeeded - amountOwned, verbose);
-<<<<<<< HEAD
-					let missingBaseMinerals = this.getMissingBasicMinerals(reactionQueue, verbose);
-=======
+
 					const missingBaseMinerals = this.getMissingBasicMinerals(reactionQueue);
->>>>>>> 800889fa
 					if (!_.any(missingBaseMinerals)
 						|| this.canReceiveBasicMineralsForReaction(missingBaseMinerals, amountNeeded + 1000)
 						|| this.canBuyBasicMineralsForReaction(missingBaseMinerals)) {
@@ -274,21 +271,13 @@
 	/**
 	 * Figure out which basic minerals are missing and how much
 	 */
-<<<<<<< HEAD
 	getMissingBasicMinerals(reactionQueue: Reaction[], verbose = false): { [resourceType: string]: number } {
 		let requiredBasicMinerals = this.getRequiredBasicMinerals(reactionQueue);
 		if (verbose) console.log(`Required basic minerals: ${JSON.stringify(requiredBasicMinerals)}`);
 		if (verbose) console.log(`assets: ${JSON.stringify(this.assets)}`);
 		let missingBasicMinerals: { [resourceType: string]: number } = {};
 		for (let mineralType in requiredBasicMinerals) {
-			let amountMissing = requiredBasicMinerals[mineralType] - (this.assets[mineralType] || 0);
-=======
-	getMissingBasicMinerals(reactionQueue: Reaction[]): { [resourceType: string]: number } {
-		const requiredBasicMinerals = this.getRequiredBasicMinerals(reactionQueue);
-		const missingBasicMinerals: { [resourceType: string]: number } = {};
-		for (const mineralType in requiredBasicMinerals) {
 			const amountMissing = requiredBasicMinerals[mineralType] - (this.assets[mineralType] || 0);
->>>>>>> 800889fa
 			if (amountMissing > 0) {
 				missingBasicMinerals[mineralType] = amountMissing;
 			}
