--- conflicted
+++ resolved
@@ -374,40 +374,6 @@
 		return result;
 	}
 
-<<<<<<< HEAD
-	transfer(target: Creep | Zerg | Structure, resourceType: ResourceConstant = RESOURCE_ENERGY, amount?: number) {
-		let result: ScreepsReturnCode;
-		if (target instanceof Zerg) {
-			result = this.creep.transfer(target.creep, resourceType, amount);
-		} else {
-			result = this.creep.transfer(target, resourceType, amount);
-		}
-		if (!this.actionLog.transfer) this.actionLog.transfer = (result == OK);
-		return result;
-	}
-
-	goTransfer(target: Creep | Zerg | Structure, resourceType: ResourceConstant = RESOURCE_ENERGY, amount?: number) {
-		if (this.pos.inRangeToPos(target.pos, RANGES.TRANSFER)) {
-			return this.transfer(target, resourceType, amount);
-		} else {
-			return this.goTo(target);
-		}
-	}
-
-	withdraw(target: Structure | Tombstone | Ruin, resourceType: ResourceConstant = RESOURCE_ENERGY, amount?: number) {
-		const result = this.creep.withdraw(target, resourceType, amount);
-		if (!this.actionLog.withdraw) this.actionLog.withdraw = (result == OK);
-		return result;
-	}
-
-	goWithdraw(target: Structure | Tombstone, resourceType: ResourceConstant = RESOURCE_ENERGY, amount?: number) {
-		if (this.pos.inRangeToPos(target.pos, RANGES.WITHDRAW)) {
-			return this.withdraw(target, resourceType, amount);
-		} else {
-			return this.goTo(target);
-		}
-	}
-=======
 	// transfer(target: Creep | Zerg | Structure, resourceType: ResourceConstant = RESOURCE_ENERGY, amount?: number) {
 	// 	let result: ScreepsReturnCode;
 	// 	if (target instanceof Zerg) {
@@ -440,7 +406,6 @@
 	// 		return this.goTo(target);
 	// 	}
 	// }
->>>>>>> 0875fb3e
 
 	// Simultaneous creep actions --------------------------------------------------------------------------------------
 
